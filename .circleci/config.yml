--- conflicted
+++ resolved
@@ -70,10 +70,6 @@
       # Run NO_OP tests
       - run: sudo chown -R circleci:circleci workers/test_volume/
       - run: .circleci/filter_tests.sh -t no_op
-<<<<<<< HEAD
-
-=======
->>>>>>> 9237e595
 
   # This tests workers tests tagged as 'affymetrix' or 'agilient' since they share the same image
   affymetrix_common_agilent_tests:
