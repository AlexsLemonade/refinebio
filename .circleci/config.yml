--- conflicted
+++ resolved
@@ -34,12 +34,7 @@
 
       # Run Worker Tests
       - run: chmod -R a+rw workers/test_volume
-<<<<<<< HEAD
-      - run:
-            command: ./workers/run_tests.sh
-=======
       - run: 
             command: 
               if [[ $(git log --format=oneline -n 1 $CIRCLE_SHA1) = *"noslow"* ]]; then echo "Skipping slow tests!"; ./workers/run_tests.sh --exclude-tag=slow; else "Running all tests!" ./workers/run_tests.sh; fi
->>>>>>> 5bc94020
             no_output_timeout: 36000