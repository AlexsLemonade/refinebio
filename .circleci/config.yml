version: 2
jobs:
  # This runs api, common, foreman, end-to-end, and illumina tests.
  # These are grouped together because in total they take less time than our other tests individually.
  main_tests:
    working_directory: ~/refinebio
    machine: true
    steps:
      - checkout

      # Setup Postgres in a Container
      - run: ./run_postgres.sh
      # Let Postgres start up.
      - run: sleep 30
      # Finish setting up Postgres now that it's running.
      - run: ./common/install_db_docker.sh

      # Install our application. Provides the data_refinery_common package for the other images.
      - run: chmod -R a+wr common
      - run: ./update_models.sh

        # Install Nomad
      - run: sudo ./install_nomad.sh

        # Start Nomad, build images, and register jobs.
      - run:
          command: sudo -E ./run_nomad.sh -e test

      # Run API Tests.
      - run: ./api/run_tests.sh

      # Run Common Tests.
      - run: ./common/run_tests.sh

      - run: ./prepare_image.sh -i no_op -s workers
      - run: ./prepare_image.sh -i downloaders -s workers
      - run: ./prepare_image.sh -i smasher -s workers
<<<<<<< HEAD

=======
      
>>>>>>> 1cda8018
      # Run Downloader Tests
      # Running these in the same job as the common tests is good
      # because their dockerfiles are very similar so a lot of the
      # build time is saved by only building those layers once.
      - run: .circleci/filter_tests.sh -t downloaders

      # Push the no_op and downloader images to the local docker repo so Nomad
      # can pull from there when running end-to-end tests.
      - run: docker tag ccdl/dr_downloaders localhost:5000/ccdl/dr_downloaders
      - run: docker push localhost:5000/ccdl/dr_downloaders
      - run: docker tag ccdl/dr_no_op localhost:5000/ccdl/dr_no_op
      - run: docker push localhost:5000/ccdl/dr_no_op
      - run: docker tag ccdl/dr_smasher localhost:5000/ccdl/dr_smasher
      - run: docker push localhost:5000/ccdl/dr_smasher
      
<<<<<<< HEAD
=======
      # Run Common Tests.
      - run: ./common/run_tests.sh

>>>>>>> 1cda8018
      # Run Foreman Tests
      - run: mkdir -p test_volume && chmod -R a+rw test_volume
      - run: ./foreman/run_tests.sh

      # Run Illumna tests.
<<<<<<< HEAD
      - run: .circleci/filter_tests.sh -t illumina
      
      # Run Smasher tests.
=======
      - run: sudo chown -R circleci:circleci workers/test_volume/
      - run: .circleci/filter_tests.sh -t illumina
      
        # Run Smasher tests.
>>>>>>> 1cda8018
      - run: sudo chown -R circleci:circleci workers/test_volume/
      - run:
          command: .circleci/filter_tests.sh -t smasher 
          # Smashing can apparently take a long time on CI 
          no_output_timeout: 36000
      
<<<<<<< HEAD
      # Run API Tests.
      - run: sudo chown -R circleci:circleci workers/test_volume/
      - run: ./api/run_tests.sh

      # Run Downloader Tests
      # Running these in the same job as the common tests is good
      # because their dockerfiles are very similar so a lot of the
      # build time is saved by only building those layers once.
      - run: .circleci/filter_tests.sh -t downloaders

      # Run Illumna tests.
      - run: .circleci/filter_tests.sh -t illumina

=======
        # Run API Tests.
      - run: sudo chown -R circleci:circleci workers/test_volume/
      - run: ./api/run_tests.sh

>>>>>>> 1cda8018
  # This tests workers tests tagged as 'affymetrix' or 'agilient' since they share the same image
  affymetrix_and_agilent_tests:
    working_directory: ~/refinebio
    machine: true
    steps:
      - checkout

      # Setup Postgres in a Container
      - run: ./run_postgres.sh
      # Let Postgres start up.
      - run: sleep 30
      # Finish setting up Postgres now that it's running.
      - run: ./common/install_db_docker.sh

      # Install our application. Provides the data_refinery_common package for the other images.
      - run: chmod -R a+wr common
      - run: ./update_models.sh

      - run:
          command: .circleci/filter_tests.sh -t affymetrix
          # This takes a while because the affymetrix image is huge
          no_output_timeout: 36000

      # Files created by containers are owned by the user ubuntu, which prevents workers/run_tests.sh
      # from making sure all the files in workers/test_volume have read/write permissions.
      - run: sudo chown -R circleci:circleci workers/test_volume/

      # This doesn't take as long because the image has already been pulled.
      - run: .circleci/filter_tests.sh -t agilent

  # This tests workers tests tagged as 'salmon'
  salmon_and_api_tests:
    working_directory: ~/refinebio
    machine: true
    steps:
      - checkout

      # Setup Postgres in a Container
      - run: ./run_postgres.sh
      # Let Postgres start up.
      - run: sleep 30
      # Finish setting up Postgres now that it's running.
      - run: ./common/install_db_docker.sh

      # Install our application. Provides the data_refinery_common package for the other images.
      - run: chmod -R a+wr common
      - run: ./update_models.sh

      # Run API Tests.
      - run: ./api/run_tests.sh

      - run:
          command: .circleci/filter_tests.sh -t salmon
          no_output_timeout: 1h

  # This tests workers tests tagged as 'transcriptome' and 'downloaders'
  # These are grouped together because together they take less time than affy or salmon.
  transcriptome_and_illumina_tests:
    working_directory: ~/refinebio
    machine: true
    steps:
      - checkout

      # Setup Postgres in a Container
      - run: ./run_postgres.sh
      # Let Postgres start up.
      - run: sleep 30
      # Finish setting up Postgres now that it's running.
      - run: ./common/install_db_docker.sh

      # Install our application. Provides the data_refinery_common package for the other images.
      - run: chmod -R a+wr common
      - run: ./update_models.sh

      - run: ./prepare_image.sh -i transcriptome -s workers
      - run: .circleci/filter_tests.sh -t transcriptome

      # Files created by containers are owned by the user ubuntu, which prevents workers/run_tests.sh
      # from making sure all the files in workers/test_volume have read/write permissions.
      - run: sudo chown -R circleci:circleci workers/test_volume/

      # Run Illumna tests.
      - run: .circleci/filter_tests.sh -t illumina


  deploy:
    machine: true
    working_directory: ~/refinebio
    steps:
      - checkout
      - run: bash .circleci/git_decrypt.sh
      - run: bash .circleci/update_docker_img.sh
      - run: bash .circleci/run_terraform.sh

workflows:
  version: 2
  test-and-deploy:
    jobs:
      # test jobs will be triggered by:
      # - any branch commit, or:
      # - tag commits whose names start with letter "v".
      - main_tests:
          filters:
            # To allow tag commits whose name start with "v" to trigger
            # "test" job, an explicit "tags" filter is required here.
            tags:
              only: /v.*/
      - affymetrix_and_agilent_tests:
          filters:
            # To allow tag commits whose name start with "v" to trigger
            # "test" job, an explicit "tags" filter is required here.
            tags:
              only: /v.*/
      - salmon_and_api_tests:
          filters:
            # To allow tag commits whose name start with "v" to trigger
            # "test" job, an explicit "tags" filter is required here.
            tags:
              only: /v.*/
      - transcriptome_and_illumina_tests:
          filters:
            # To allow tag commits whose name start with "v" to trigger
            # "test" job, an explicit "tags" filter is required here.
            tags:
              only: /v.*/

      # "deploy" job will be triggered ONLY by tag commits whose name
      # start with letter "v".
      - deploy:
          requires:
            - main_tests
            - affymetrix_and_agilent_tests
            - salmon_and_api_tests
            - transcriptome_and_illumina_tests
          filters:
            # No branch commit will ever trigger this job.
            branches:
              ignore: /.*/
            tags:
              only: /v.*/<|MERGE_RESOLUTION|>--- conflicted
+++ resolved
@@ -35,11 +35,7 @@
       - run: ./prepare_image.sh -i no_op -s workers
       - run: ./prepare_image.sh -i downloaders -s workers
       - run: ./prepare_image.sh -i smasher -s workers
-<<<<<<< HEAD
-
-=======
-      
->>>>>>> 1cda8018
+
       # Run Downloader Tests
       # Running these in the same job as the common tests is good
       # because their dockerfiles are very similar so a lot of the
@@ -55,34 +51,20 @@
       - run: docker tag ccdl/dr_smasher localhost:5000/ccdl/dr_smasher
       - run: docker push localhost:5000/ccdl/dr_smasher
       
-<<<<<<< HEAD
-=======
       # Run Common Tests.
       - run: ./common/run_tests.sh
 
->>>>>>> 1cda8018
       # Run Foreman Tests
       - run: mkdir -p test_volume && chmod -R a+rw test_volume
       - run: ./foreman/run_tests.sh
 
-      # Run Illumna tests.
-<<<<<<< HEAD
-      - run: .circleci/filter_tests.sh -t illumina
-      
       # Run Smasher tests.
-=======
-      - run: sudo chown -R circleci:circleci workers/test_volume/
-      - run: .circleci/filter_tests.sh -t illumina
-      
-        # Run Smasher tests.
->>>>>>> 1cda8018
       - run: sudo chown -R circleci:circleci workers/test_volume/
       - run:
           command: .circleci/filter_tests.sh -t smasher 
           # Smashing can apparently take a long time on CI 
           no_output_timeout: 36000
       
-<<<<<<< HEAD
       # Run API Tests.
       - run: sudo chown -R circleci:circleci workers/test_volume/
       - run: ./api/run_tests.sh
@@ -91,17 +73,13 @@
       # Running these in the same job as the common tests is good
       # because their dockerfiles are very similar so a lot of the
       # build time is saved by only building those layers once.
+      - run: sudo chown -R circleci:circleci workers/test_volume/
       - run: .circleci/filter_tests.sh -t downloaders
 
       # Run Illumna tests.
+      - run: sudo chown -R circleci:circleci workers/test_volume/
       - run: .circleci/filter_tests.sh -t illumina
 
-=======
-        # Run API Tests.
-      - run: sudo chown -R circleci:circleci workers/test_volume/
-      - run: ./api/run_tests.sh
-
->>>>>>> 1cda8018
   # This tests workers tests tagged as 'affymetrix' or 'agilient' since they share the same image
   affymetrix_and_agilent_tests:
     working_directory: ~/refinebio
