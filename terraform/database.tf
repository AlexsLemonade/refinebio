--- conflicted
+++ resolved
@@ -1,11 +1,8 @@
-<<<<<<< HEAD
-=======
 # The configuration contained in this file specifies AWS resources
 # related to the database of The Data Refinery such as the RDS
 # instance itself along with supporting resources such as subnets and
 # security groups.
 
->>>>>>> 03afa4a7
 variable "database_password" {}
 
 resource "aws_db_subnet_group" "data_refinery" {
