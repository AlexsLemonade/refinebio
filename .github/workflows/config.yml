--- conflicted
+++ resolved
@@ -1,5 +1,6 @@
 name: refine.bio CI/CD
-<<<<<<< HEAD
+
+on: push
 
 env:
   CODECOV_TOKEN: ${{ secrets.CODECOV_TOKEN }}
@@ -10,25 +11,14 @@
   DOCKER_IO_USERNAME: ${{ secrets.DOCKER_IO_USERNAME }}
   DOCKER_IO_PASSWORD: ${{ secrets.DOCKER_IO_PASSWORD }}
   INSTANCE_SSH_KEY: ${{ secrets.INSTANCE_SSH_KEY }}
-=======
->>>>>>> e2a5b53b
-
-on: push
 
 jobs:
   # Code quality check jobs.
   check_syntax:
-<<<<<<< HEAD
     name: Check Syntax
     env:
       AWS_ACCESS_KEY_ID: ${{ secrets.AWS_ACCESS_KEY_ID }}
       AWS_SECRET_ACCESS_KEY: ${{ secrets.AWS_SECRET_ACCESS_KEY }}
-=======
-    env:
-      AWS_ACCESS_KEY_ID: ${{ secrets.AWS_ACCESS_KEY_ID }}
-      AWS_SECRET_ACCESS_KEY: ${{ secrets.AWS_SECRET_ACCESS_KEY }}
-    name: Check Syntax
->>>>>>> e2a5b53b
     runs-on: ubuntu-latest
     steps:
       - uses: actions/checkout@v3
@@ -46,7 +36,6 @@
       - uses: pre-commit/action@v3.0.0
 
   # Test jobs.
-<<<<<<< HEAD
   test_affymetrix:
     name: Test Affymetrix
     env:
@@ -57,160 +46,78 @@
     steps:
       - uses: actions/checkout@v3
 
-=======
-  test_affy_agilent:
-    env:
-      CODECOV_TOKEN: ${{ secrets.CODECOV_TOKEN }}
-      DOCKER_BUILDKIT: 1
-      IMAGES: affymetrix migrations
-    name: Test Affymetrix and Agilent
-    needs:
-      - test_base
-    runs-on: ubuntu-latest
-    steps:
-      - uses: actions/checkout@v3
-
-      - name: Free Up Space
-        uses: jlumbroso/free-disk-space@main
-        with:
-          # this might remove tools that are actually needed,
-          # if set to "true" but frees about 6 GB
-          tool-cache: false
-
->>>>>>> e2a5b53b
-      - name: Login to Packages Container Registry
-        uses: docker/login-action@v2
-        with:
-          username: ${{ secrets.DOCKER_IO_USERNAME }}
-          password: ${{ secrets.DOCKER_IO_PASSWORD }}
-
-      - name: Start Postgres
-        run: scripts/run_postgres.sh
-
-      - name: Pause for Initialization
-<<<<<<< HEAD
-        run: sleep 15
-
-      - name: Install Database
-        run: scripts/install_db_docker.sh
-
-      - name: Update Models
-        run: scripts/update_models.sh
-=======
-        run: sleep 30
-
-      - name: Install the Database
-        run: ./scripts/install_db_docker.sh
-
-      - name: Update the Models
-        run: |
-          sudo chmod -R a+rw common
-          ./scripts/update_models.sh
->>>>>>> e2a5b53b
+      - name: Login to Packages Container Registry
+        uses: docker/login-action@v2
+        with:
+          username: ${{ secrets.DOCKER_IO_USERNAME }}
+          password: ${{ secrets.DOCKER_IO_PASSWORD }}
+
+      - name: Start Postgres
+        run: scripts/run_postgres.sh
+
+      - name: Pause for Initialization
+        run: sleep 15
+
+      - name: Install Database
+        run: scripts/install_db_docker.sh
+
+      - name: Update Models
+        run: scripts/update_models.sh
 
       - name: Run Affymetrix Tests
         run: |
           sudo chmod -R a+rw workers/test_volume
           .github/scripts/filter_tests.sh -t affymetrix
 
-<<<<<<< HEAD
   test_agilent:
     name: Test Agilent
-=======
+    env:
+      IMAGES: migrations affymetrix
+    needs:
+      - test_base
+    runs-on: ubuntu-latest-m
+    steps:
+      - uses: actions/checkout@v3
+
+      - name: Login to Packages Container Registry
+        uses: docker/login-action@v2
+        with:
+          username: ${{ secrets.DOCKER_IO_USERNAME }}
+          password: ${{ secrets.DOCKER_IO_PASSWORD }}
+
+      - name: Start Postgres
+        run: scripts/run_postgres.sh
+
+      - name: Pause for Initialization
+        run: sleep 15
+
+      - name: Install Database
+        run: scripts/install_db_docker.sh
+
+      - name: Update Models
+        run: scripts/update_models.sh
+
       - name: Run Agilent Tests
         run: |
           sudo -E chown -R $USER:$USER workers/test_volume
           .github/scripts/filter_tests.sh -t agilent
 
-  # This runs downloader and NO_OP tests.
-  downloader_no_op_tests:
-    runs-on: ubuntu-latest
->>>>>>> e2a5b53b
-    env:
-      IMAGES: migrations affymetrix
-    needs:
-      - test_base
-    runs-on: ubuntu-latest-m
-    steps:
-      - uses: actions/checkout@v3
-
-<<<<<<< HEAD
-      - name: Login to Packages Container Registry
-=======
-      - name: Free Up Space
-        uses: jlumbroso/free-disk-space@main
-        with:
-          # this might remove tools that are actually needed,
-          # if set to "true" but frees about 6 GB
-          tool-cache: false
-
-      - name: Login to Packages Container registry
->>>>>>> e2a5b53b
-        uses: docker/login-action@v2
-        with:
-          username: ${{ secrets.DOCKER_IO_USERNAME }}
-          password: ${{ secrets.DOCKER_IO_PASSWORD }}
-
-      - name: Start Postgres
-        run: scripts/run_postgres.sh
-
-      - name: Pause for Initialization
-        run: sleep 15
-
-      - name: Install Database
-        run: scripts/install_db_docker.sh
-
-      - name: Update Models
-        run: scripts/update_models.sh
-
-      - name: Run Agilent Tests
-        run: |
-          sudo -E chown -R $USER:$USER workers/test_volume
-          .github/scripts/filter_tests.sh -t agilent
-
   test_api:
-<<<<<<< HEAD
     name: Test API
     env:
       IMAGES: migrations api_base api_local
     needs:
       - check_syntax
       - test_api_base
-=======
-    env:
-      CODECOV_TOKEN: ${{ secrets.CODECOV_TOKEN }}
-      DOCKER_BUILDKIT: 1
-      IMAGES: api_local migrations
-    name: Test API
->>>>>>> e2a5b53b
-    runs-on: ubuntu-latest
-    steps:
-      - uses: actions/checkout@v3
-
-<<<<<<< HEAD
-      - name: Login to Packages Container Registry
-        uses: docker/login-action@v2
-        with:
-          username: ${{ secrets.DOCKER_IO_USERNAME }}
-          password: ${{ secrets.DOCKER_IO_PASSWORD }}
-=======
-      - name: Free Up Space
-        uses: jlumbroso/free-disk-space@main
-        with:
-          # this might remove tools that are actually needed,
-          # if set to "true" but frees about 6 GB
-          tool-cache: false
-
-      - name: Login to Packages Container Registry
-        uses: docker/login-action@v2
-        with:
-          registry: ghcr.io
-          username: ${{ github.actor }}
-          password: ${{ secrets.GITHUB_TOKEN }}
-
-      - name: Pull Cached Docker Images
-        run: ./.github/scripts/pull_docker_images.sh
->>>>>>> e2a5b53b
+    runs-on: ubuntu-latest
+    steps:
+      - uses: actions/checkout@v3
+
+      - name: Login to Packages Container Registry
+        uses: docker/login-action@v2
+        with:
+          username: ${{ secrets.DOCKER_IO_USERNAME }}
+          password: ${{ secrets.DOCKER_IO_PASSWORD }}
 
       - name: Start Postgres
         run: scripts/run_postgres.sh
@@ -219,7 +126,6 @@
         run: scripts/run_es.sh
 
       - name: Pause for Initialization
-<<<<<<< HEAD
         run: sleep 15
 
       - name: Install Database
@@ -230,20 +136,6 @@
 
       - name: Rebuild the Elasticsearch Index
         run: scripts/rebuild_es_index.sh
-=======
-        run: sleep 30
-
-      - name: Install the Database
-        run: ./scripts/install_db_docker.sh
-
-      - name: Update the Models
-        run: |
-          sudo chmod -R a+rw common
-          ./scripts/update_models.sh
-
-      - name: Rebuild the Elasticsearch Index
-        run: ./scripts/rebuild_es_index.sh
->>>>>>> e2a5b53b
 
       - name: Run API Tests
         run: |
@@ -252,7 +144,6 @@
           api/run_tests.sh
           .github/scripts/upload_test_coverage.sh api
 
-<<<<<<< HEAD
   test_api_base:
     name: Test API Base
     env:
@@ -294,21 +185,17 @@
     needs:
       - check_syntax
     runs-on: ubuntu-latest
-=======
-      - name: Push Built Docker Images
-        run: ./.github/scripts/push_docker_images.sh
-
-  test_base:
-    env:
-      CODECOV_TOKEN: ${{ secrets.CODECOV_TOKEN }}
-      DOCKER_BUILDKIT: 1
-      IMAGES: base
-    name: Test Base
-    needs:
-      - check_syntax
-    runs-on: ubuntu-latest
-    steps:
-      - uses: actions/checkout@v3
+    steps:
+      - uses: actions/checkout@v3
+
+      - name: Login to Packages Container Registry
+        uses: docker/login-action@v2
+        with:
+          username: ${{ secrets.DOCKER_IO_USERNAME }}
+          password: ${{ secrets.DOCKER_IO_PASSWORD }}
+
+      - name: Build the Docker Image
+        run: scripts/prepare_image.sh -i base -s common
 
       - name: Login to Packages Container Registry
         uses: docker/login-action@v2
@@ -317,48 +204,6 @@
           username: ${{ github.actor }}
           password: ${{ secrets.GITHUB_TOKEN }}
 
-      - name: Pull Cached Docker Images
-        run: ./.github/scripts/pull_docker_images.sh
-
-      - name: Build the Docker Image
-        run: ./scripts/prepare_image.sh -i base -s common
-
-      - name: Push Built Docker Images
-        run: ./.github/scripts/push_docker_images.sh
-
-  test_common:
-    env:
-      CODECOV_TOKEN: ${{ secrets.CODECOV_TOKEN }}
-      DOCKER_BUILDKIT: 1
-      IMAGES: common_tests migrations
-    name: Test Common
-    needs:
-      - test_base
-    runs-on: ubuntu-latest
->>>>>>> e2a5b53b
-    steps:
-      - uses: actions/checkout@v3
-
-      - name: Login to Packages Container Registry
-<<<<<<< HEAD
-        uses: docker/login-action@v2
-        with:
-          username: ${{ secrets.DOCKER_IO_USERNAME }}
-          password: ${{ secrets.DOCKER_IO_PASSWORD }}
-
-      - name: Build the Docker Image
-        run: scripts/prepare_image.sh -i base -s common
-
-      - name: Login to Packages Container Registry
-=======
->>>>>>> e2a5b53b
-        uses: docker/login-action@v2
-        with:
-          registry: ghcr.io
-          username: ${{ github.actor }}
-          password: ${{ secrets.GITHUB_TOKEN }}
-
-<<<<<<< HEAD
       - name: Push Built Docker Images
         run: .github/scripts/push_docker_images.sh
 
@@ -377,10 +222,6 @@
         with:
           username: ${{ secrets.DOCKER_IO_USERNAME }}
           password: ${{ secrets.DOCKER_IO_PASSWORD }}
-=======
-      - name: Pull Cached Docker Images
-        run: ./.github/scripts/pull_docker_images.sh
->>>>>>> e2a5b53b
 
       - name: Start Postgres
         run: scripts/run_postgres.sh
@@ -389,7 +230,6 @@
         run: scripts/run_es.sh
 
       - name: Pause for Initialization
-<<<<<<< HEAD
         run: sleep 15
 
       - name: Install Database
@@ -400,20 +240,6 @@
 
       - name: Rebuild the Elasticsearch Index
         run: scripts/rebuild_es_index.sh
-=======
-        run: sleep 30
-
-      - name: Install the Database
-        run: ./scripts/install_db_docker.sh
-
-      - name: Update the Models
-        run: |
-          sudo chmod -R a+rw common
-          ./scripts/update_models.sh
-
-      - name: Rebuild the Elasticsearch Index
-        run: ./scripts/rebuild_es_index.sh
->>>>>>> e2a5b53b
 
       - name: Run Common Tests
         run: |
@@ -422,7 +248,6 @@
           common/run_tests.sh
           .github/scripts/upload_test_coverage.sh common
 
-<<<<<<< HEAD
       - name: Login to Packages Container Registry
         uses: docker/login-action@v2
         with:
@@ -437,30 +262,14 @@
     name: Test Downloaders and No-Op
     env:
       IMAGES: migrations api_base api_local downloaders foreman
-=======
-      - name: Push Built Docker Images
-        run: ./.github/scripts/push_docker_images.sh
-
-  test_downloaders_no_op:
-    env:
-      CODECOV_TOKEN: ${{ secrets.CODECOV_TOKEN }}
-      DOCKER_BUILDKIT: 1
-      IMAGES: api_local downloaders foreman migrations no_op
-    name: Test Downloaders and No-Op
->>>>>>> e2a5b53b
-    needs:
-      - test_base
-    runs-on: ubuntu-latest
-    steps:
-      - uses: actions/checkout@v3
-
-<<<<<<< HEAD
-      - name: Login to Packages Container Registry
-        uses: docker/login-action@v2
-=======
-      - name: Free Up Space
-        uses: jlumbroso/free-disk-space@main
->>>>>>> e2a5b53b
+    needs:
+      - test_base
+    runs-on: ubuntu-latest
+    steps:
+      - uses: actions/checkout@v3
+
+      - name: Login to Packages Container Registry
+        uses: docker/login-action@v2
         with:
           username: ${{ secrets.DOCKER_IO_USERNAME }}
           password: ${{ secrets.DOCKER_IO_PASSWORD }}
@@ -499,65 +308,8 @@
       - name: Login to Packages Container Registry
         uses: docker/login-action@v2
         with:
-<<<<<<< HEAD
-          username: ${{ secrets.DOCKER_IO_USERNAME }}
-          password: ${{ secrets.DOCKER_IO_PASSWORD }}
-=======
-          registry: ghcr.io
-          username: ${{ github.actor }}
-          password: ${{ secrets.GITHUB_TOKEN }}
-
-      - name: Pull Cached Docker Images
-        run: ./.github/scripts/pull_docker_images.sh
-
-      - name: Start Postgres
-        run: ./scripts/run_postgres.sh
-
-      - name: Pause for Initialization
-        run: sleep 30
-
-      - name: Install the Database
-        run: ./scripts/install_db_docker.sh
-
-      - name: Update the Models
-        run: |
-          sudo chmod -R a+rw common
-          ./scripts/update_models.sh
-
-      - name: Run Downloader Tests
-        run: |
-          .github/scripts/filter_tests.sh -t downloaders
-
-      - name: Run No-Op Tests
-        run: |
-          sudo -E chown -R $USER:$USER workers/test_volume
-          .github/scripts/filter_tests.sh -t no_op
-
-  test_foreman:
-    env:
-      CODECOV_TOKEN: ${{ secrets.CODECOV_TOKEN }}
-      DOCKER_BUILDKIT: 1
-      IMAGES: migrations foreman
-    name: Test Foreman
-    needs:
-      - test_base
-    runs-on: ubuntu-latest
-    steps:
-      - uses: actions/checkout@v3
-
-      - name: Free Up Space
-        run: ./.github/scripts/cleanup_instance.sh
-
-      - name: Login to Packages Container Registry
-        uses: docker/login-action@v2
-        with:
-          registry: ghcr.io
-          username: ${{ github.actor }}
-          password: ${{ secrets.GITHUB_TOKEN }}
-
-      - name: Pull Cached Docker Images
-        run: ./.github/scripts/pull_docker_images.sh
->>>>>>> e2a5b53b
+          username: ${{ secrets.DOCKER_IO_USERNAME }}
+          password: ${{ secrets.DOCKER_IO_PASSWORD }}
 
       - name: Start Postgres
         run: scripts/run_postgres.sh
@@ -566,7 +318,6 @@
         run: scripts/run_es.sh
 
       - name: Pause for Initialization
-<<<<<<< HEAD
         run: sleep 15
 
       - name: Install Database
@@ -577,20 +328,6 @@
 
       - name: Rebuild the Elasticsearch Index
         run: scripts/rebuild_es_index.sh
-=======
-        run: sleep 30
-
-      - name: Install the Database
-        run: ./scripts/install_db_docker.sh
-
-      - name: Update the Models
-        run: |
-          sudo chmod -R a+rw common
-          ./scripts/update_models.sh
-
-      - name: Rebuild the Elasticsearch Index
-        run: ./scripts/rebuild_es_index.sh
->>>>>>> e2a5b53b
 
       - name: Run Foreman Tests
         run: |
@@ -599,7 +336,6 @@
           foreman/run_tests.sh --exclude-tag=end_to_end
           .github/scripts/upload_test_coverage.sh foreman
 
-<<<<<<< HEAD
       - name: Login to Packages Container Registry
         uses: docker/login-action@v2
         with:
@@ -614,61 +350,29 @@
     name: Test Illumina
     env:
       IMAGES: migrations illumina
-=======
-      - name: Push Built Docker Images
-        run: ./.github/scripts/push_docker_images.sh
-
-  test_illumina:
-    env:
-      CODECOV_TOKEN: ${{ secrets.CODECOV_TOKEN }}
-      DOCKER_BUILDKIT: 1
-      IMAGES: illumina migrations
-    name: Test Illumina
->>>>>>> e2a5b53b
-    needs:
-      - test_base
-    runs-on: ubuntu-latest
-    steps:
-      - uses: actions/checkout@v3
-
-      - name: Login to Packages Container Registry
-        uses: docker/login-action@v2
-        with:
-<<<<<<< HEAD
-          username: ${{ secrets.DOCKER_IO_USERNAME }}
-          password: ${{ secrets.DOCKER_IO_PASSWORD }}
-=======
-          registry: ghcr.io
-          username: ${{ github.actor }}
-          password: ${{ secrets.GITHUB_TOKEN }}
-
-      - name: Pull Cached Docker Images
-        run: ./.github/scripts/pull_docker_images.sh
->>>>>>> e2a5b53b
-
-      - name: Start Postgres
-        run: scripts/run_postgres.sh
-
-      - name: Pause for Initialization
-<<<<<<< HEAD
-        run: sleep 15
-
-      - name: Install Database
-        run: scripts/install_db_docker.sh
-
-      - name: Update Models
-        run: scripts/update_models.sh
-=======
-        run: sleep 30
-
-      - name: Install the Database
-        run: ./scripts/install_db_docker.sh
-
-      - name: Update the Models
-        run: |
-          sudo chmod -R a+rw common
-          ./scripts/update_models.sh
->>>>>>> e2a5b53b
+    needs:
+      - test_base
+    runs-on: ubuntu-latest
+    steps:
+      - uses: actions/checkout@v3
+
+      - name: Login to Packages Container Registry
+        uses: docker/login-action@v2
+        with:
+          username: ${{ secrets.DOCKER_IO_USERNAME }}
+          password: ${{ secrets.DOCKER_IO_PASSWORD }}
+
+      - name: Start Postgres
+        run: scripts/run_postgres.sh
+
+      - name: Pause for Initialization
+        run: sleep 15
+
+      - name: Install Database
+        run: scripts/install_db_docker.sh
+
+      - name: Update Models
+        run: scripts/update_models.sh
 
       - name: Run Illumina Tests
         run: |
@@ -677,7 +381,6 @@
           .github/scripts/filter_tests.sh -t illumina
           .github/scripts/upload_test_coverage.sh workers
 
-<<<<<<< HEAD
       - name: Login to Packages Container Registry
         uses: docker/login-action@v2
         with:
@@ -692,76 +395,43 @@
     name: Test Salmon
     env:
       IMAGES: migrations salmon
-=======
-      - name: Push Built Docker Images
-        run: ./.github/scripts/push_docker_images.sh
-
-  test_salmon:
-    env:
-      CODECOV_TOKEN: ${{ secrets.CODECOV_TOKEN }}
-      DOCKER_BUILDKIT: 1
-      IMAGES: migrations salmon
-    name: Test Salmon
->>>>>>> e2a5b53b
-    needs:
-      - test_base
-    runs-on: ubuntu-latest
-    steps:
-      - uses: actions/checkout@v3
-
-      - name: Login to Packages Container Registry
-        uses: docker/login-action@v2
-        with:
-<<<<<<< HEAD
-          username: ${{ secrets.DOCKER_IO_USERNAME }}
-          password: ${{ secrets.DOCKER_IO_PASSWORD }}
-=======
+    needs:
+      - test_base
+    runs-on: ubuntu-latest
+    steps:
+      - uses: actions/checkout@v3
+
+      - name: Login to Packages Container Registry
+        uses: docker/login-action@v2
+        with:
+          username: ${{ secrets.DOCKER_IO_USERNAME }}
+          password: ${{ secrets.DOCKER_IO_PASSWORD }}
+
+      - name: Start Postgres
+        run: scripts/run_postgres.sh
+
+      - name: Pause for Initialization
+        run: sleep 15
+
+      - name: Install Database
+        run: scripts/install_db_docker.sh
+
+      - name: Update Models
+        run: scripts/update_models.sh
+
+      - name: Run Salmon Tests
+        run: |
+          sudo chmod -R a+rw workers/test_volume
+          .github/scripts/filter_tests.sh -t salmon
+          .github/scripts/upload_test_coverage.sh workers
+
+      - name: Login to Packages Container Registry
+        uses: docker/login-action@v2
+        with:
           registry: ghcr.io
           username: ${{ github.actor }}
           password: ${{ secrets.GITHUB_TOKEN }}
 
-      - name: Pull Cached Docker Images
-        run: ./.github/scripts/pull_docker_images.sh
->>>>>>> e2a5b53b
-
-      - name: Start Postgres
-        run: scripts/run_postgres.sh
-
-      - name: Pause for Initialization
-<<<<<<< HEAD
-        run: sleep 15
-
-      - name: Install Database
-        run: scripts/install_db_docker.sh
-
-      - name: Update Models
-        run: scripts/update_models.sh
-=======
-        run: sleep 30
-
-      - name: Install the Database
-        run: ./scripts/install_db_docker.sh
-
-      - name: Update the Models
-        run: |
-          sudo chmod -R a+rw common
-          ./scripts/update_models.sh
->>>>>>> e2a5b53b
-
-      - name: Run Salmon Tests
-        run: |
-          sudo chmod -R a+rw workers/test_volume
-          .github/scripts/filter_tests.sh -t salmon
-          .github/scripts/upload_test_coverage.sh workers
-
-<<<<<<< HEAD
-      - name: Login to Packages Container Registry
-        uses: docker/login-action@v2
-        with:
-          registry: ghcr.io
-          username: ${{ github.actor }}
-          password: ${{ secrets.GITHUB_TOKEN }}
-
       - name: Push Built Docker Images
         run: .github/scripts/push_docker_images.sh
 
@@ -769,71 +439,29 @@
     name: Test Smasher
     env:
       IMAGES: migrations smasher
-=======
-      - name: Push Built Docker Images
-        run: ./.github/scripts/push_docker_images.sh
-
-  test_smasher:
-    env:
-      CODECOV_TOKEN: ${{ secrets.CODECOV_TOKEN }}
-      DOCKER_BUILDKIT: 1
-      IMAGES: migrations smasher
-    name: Test Smasher
->>>>>>> e2a5b53b
-    needs:
-      - test_base
-    runs-on: ubuntu-latest
-    steps:
-      - uses: actions/checkout@v3
-
-<<<<<<< HEAD
-      - name: Login to Packages Container Registry
-        uses: docker/login-action@v2
-        with:
-          username: ${{ secrets.DOCKER_IO_USERNAME }}
-          password: ${{ secrets.DOCKER_IO_PASSWORD }}
-=======
-      - name: Free Up Space
-        uses: jlumbroso/free-disk-space@main
-        with:
-          # this might remove tools that are actually needed,
-          # if set to "true" but frees about 6 GB
-          tool-cache: false
-
-      - name: Login to Packages Container Registry
-        uses: docker/login-action@v2
-        with:
-          registry: ghcr.io
-          username: ${{ github.actor }}
-          password: ${{ secrets.GITHUB_TOKEN }}
-
-      - name: Pull Cached Docker Images
-        run: ./.github/scripts/pull_docker_images.sh
->>>>>>> e2a5b53b
-
-      - name: Start Postgres
-        run: scripts/run_postgres.sh
-
-      - name: Pause for Initialization
-<<<<<<< HEAD
-        run: sleep 15
-
-      - name: Install Database
-        run: scripts/install_db_docker.sh
-
-      - name: Update Models
-        run: scripts/update_models.sh
-=======
-        run: sleep 30
-
-      - name: Install the Database
-        run: ./scripts/install_db_docker.sh
-
-      - name: Update the Models
-        run: |
-          sudo chmod -R a+rw common
-          ./scripts/update_models.sh
->>>>>>> e2a5b53b
+    needs:
+      - test_base
+    runs-on: ubuntu-latest
+    steps:
+      - uses: actions/checkout@v3
+
+      - name: Login to Packages Container Registry
+        uses: docker/login-action@v2
+        with:
+          username: ${{ secrets.DOCKER_IO_USERNAME }}
+          password: ${{ secrets.DOCKER_IO_PASSWORD }}
+
+      - name: Start Postgres
+        run: scripts/run_postgres.sh
+
+      - name: Pause for Initialization
+        run: sleep 15
+
+      - name: Install Database
+        run: scripts/install_db_docker.sh
+
+      - name: Update Models
+        run: scripts/update_models.sh
 
       - name: Run Smasher Tests
         run: |
@@ -860,7 +488,6 @@
           .github/scripts/filter_tests.sh -t qn
           .github/scripts/upload_test_coverage.sh workers
 
-<<<<<<< HEAD
       - name: Login to Packages Container Registry
         uses: docker/login-action@v2
         with:
@@ -876,61 +503,29 @@
     env:
       DOCKER_BUILDKIT: 1
       IMAGES: migrations transcriptome
-=======
-      - name: Push Built Docker Images
-        run: ./.github/scripts/push_docker_images.sh
-
-  test_transcriptome:
-    env:
-      CODECOV_TOKEN: ${{ secrets.CODECOV_TOKEN }}
-      DOCKER_BUILDKIT: 1
-      IMAGES: migrations transcriptome
-    name: Test Transcriptome
->>>>>>> e2a5b53b
-    needs:
-      - test_base
-    runs-on: ubuntu-latest
-    steps:
-      - uses: actions/checkout@v3
-
-      - name: Login to Packages Container Registry
-        uses: docker/login-action@v2
-        with:
-<<<<<<< HEAD
-          username: ${{ secrets.DOCKER_IO_USERNAME }}
-          password: ${{ secrets.DOCKER_IO_PASSWORD }}
-=======
-          registry: ghcr.io
-          username: ${{ github.actor }}
-          password: ${{ secrets.GITHUB_TOKEN }}
-
-      - name: Pull Cached Docker Images
-        run: ./.github/scripts/pull_docker_images.sh
->>>>>>> e2a5b53b
-
-      - name: Start Postgres
-        run: scripts/run_postgres.sh
-
-      - name: Pause for Initialization
-<<<<<<< HEAD
-        run: sleep 15
-
-      - name: Install Database
-        run: scripts/install_db_docker.sh
-
-      - name: Update Models
-        run: scripts/update_models.sh
-=======
-        run: sleep 30
-
-      - name: Install the Database
-        run: ./scripts/install_db_docker.sh
-
-      - name: Update the Models
-        run: |
-          sudo chmod -R a+rw common
-          ./scripts/update_models.sh
->>>>>>> e2a5b53b
+    needs:
+      - test_base
+    runs-on: ubuntu-latest
+    steps:
+      - uses: actions/checkout@v3
+
+      - name: Login to Packages Container Registry
+        uses: docker/login-action@v2
+        with:
+          username: ${{ secrets.DOCKER_IO_USERNAME }}
+          password: ${{ secrets.DOCKER_IO_PASSWORD }}
+
+      - name: Start Postgres
+        run: scripts/run_postgres.sh
+
+      - name: Pause for Initialization
+        run: sleep 15
+
+      - name: Install Database
+        run: scripts/install_db_docker.sh
+
+      - name: Update Models
+        run: scripts/update_models.sh
 
       - name: Run Transcriptome Tests
         run: |
@@ -939,7 +534,6 @@
           .github/scripts/filter_tests.sh -t transcriptome
           .github/scripts/upload_test_coverage.sh workers
 
-<<<<<<< HEAD
       - name: Login to Packages Container Registry
         uses: docker/login-action@v2
         with:
@@ -953,13 +547,6 @@
   # Deploy jobs.
   deploy:
     name: Deploy
-=======
-      - name: Push Built Docker Images
-        run: ./.github/scripts/push_docker_images.sh
-
-  # Deploy jobs.
-  deploy:
->>>>>>> e2a5b53b
     env:
       DEPLOY_IP_ADDRESS: ${{ secrets.DEPLOY_IP_ADDRESS }}
       DOCKER_ID: ${{ secrets.DOCKER_ID }}
@@ -979,21 +566,11 @@
       PROD_RAVEN_DSN: ${{ secrets.PROD_RAVEN_DSN }}
       PROD_RAVEN_DSN_API: ${{ secrets.PROD_RAVEN_DSN_API }}
     if: startsWith(github.ref, 'refs/tags/v') && ! endsWith(github.ref, '-hotfix')
-<<<<<<< HEAD
-=======
-    name: Deploy
->>>>>>> e2a5b53b
-    needs:
-      - check_syntax
+    needs:
       - determine_branch
-<<<<<<< HEAD
       - test_affymetrix
       - test_agilent
-=======
-      - test_affy_agilent
->>>>>>> e2a5b53b
       - test_api
-      - test_base
       - test_common
       - test_downloaders_no_op
       - test_foreman
@@ -1034,7 +611,6 @@
           echo "ENGAGEMENTBOT_WEBHOOK=${ENGAGEMENTBOT_WEBHOOK}" >> $GITHUB_ENV
 
       - name: Deploy
-<<<<<<< HEAD
         run: .github/scripts/remote_deploy.sh
 
       - name: Cleanup Deploy
@@ -1043,15 +619,6 @@
 
   deploy_hotfix:
     name: Deploy Hotfix
-=======
-        run: ./.github/scripts/remote_deploy.sh
-
-      - name: Cleanup Deploy
-        run: ./.github/scripts/post_deploy_cleanup.sh
-    timeout-minutes: 1440
-
-  deploy_hotfix:
->>>>>>> e2a5b53b
     env:
       DEPLOY_IP_ADDRESS: ${{ secrets.DEPLOY_IP_ADDRESS }}
       DOCKER_ID: ${{ secrets.DOCKER_ID }}
@@ -1071,10 +638,6 @@
       PROD_RAVEN_DSN: ${{ secrets.PROD_RAVEN_DSN }}
       PROD_RAVEN_DSN_API: ${{ secrets.PROD_RAVEN_DSN_API }}
     if: startsWith(github.ref, 'refs/tags/v') && endsWith(github.ref, '-hotfix')
-<<<<<<< HEAD
-=======
-    name: Deploy Hotfix
->>>>>>> e2a5b53b
     needs:
       - determine_branch
     runs-on: ubuntu-latest
@@ -1129,26 +692,6 @@
         with:
           fetch-depth: 0
 
-<<<<<<< HEAD
-=======
-      - name: Cleanup Deploy
-        run: ./.github/scripts/post_deploy_cleanup.sh
-    timeout-minutes: 1440
-
-  determine_branch:
-    # As far as I can tell, this is the only way to use the output of
-    # a script in a github conditional.
-    if: startsWith(github.ref, 'refs/tags/v')
-    name: Determene Branch
-    runs-on: ubuntu-latest
-    outputs:
-      branch: ${{ steps.set_branch.outputs.branch }}
-    steps:
-      - uses: actions/checkout@v3
-        with:
-          fetch-depth: 0
-
->>>>>>> e2a5b53b
       - id: set_branch
         name: Set the $CI_TAG Environment Variable
         run: |
