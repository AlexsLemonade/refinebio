--- conflicted
+++ resolved
@@ -38,17 +38,12 @@
     steps:
       - uses: actions/checkout@v3
 
-<<<<<<< HEAD
       - name: Free Up Space
-        run: ./.github/scripts/cleanup_instance.sh
-=======
-      - name: Free up space
         uses: jlumbroso/free-disk-space@main
         with:
           # this might remove tools that are actually needed,
           # if set to "true" but frees about 6 GB
           tool-cache: false
->>>>>>> 529080f2
 
       - name: Login to Packages Container Registry
         uses: docker/login-action@v2
@@ -81,23 +76,19 @@
           sudo -E chown -R $USER:$USER workers/test_volume
           .github/scripts/filter_tests.sh -t agilent
 
-  test_api:
-    env:
-      CODECOV_TOKEN: ${{ secrets.CODECOV_TOKEN }}
-      DOCKER_BUILDKIT: 1
-      IMAGES: api_local migrations
-    name: Test API
-    runs-on: ubuntu-latest
-    steps:
-      - uses: actions/checkout@v3
-
-<<<<<<< HEAD
+  # This runs downloader and NO_OP tests.
+  downloader_no_op_tests:
+    runs-on: ubuntu-latest
+    env:
+      # We have issues when downloading the no_op image, so for now let's just not pull it
+      # IMAGES: migrations api_local downloaders no_op foreman
+      IMAGES: migrations api_local downloaders foreman
+      DOCKER_BUILDKIT: 1
+      CODECOV_TOKEN: ${{ secrets.CODECOV_TOKEN }}
+    steps:
+      - uses: actions/checkout@v3
+
       - name: Free Up Space
-        run: ./.github/scripts/cleanup_instance.sh
-
-      - name: Login to Packages Container Registry
-=======
-      - name: Free up space
         uses: jlumbroso/free-disk-space@main
         with:
           # this might remove tools that are actually needed,
@@ -105,7 +96,56 @@
           tool-cache: false
 
       - name: Login to Packages Container registry
->>>>>>> 529080f2
+        uses: docker/login-action@v2
+        with:
+          registry: ghcr.io
+          username: ${{ github.actor }}
+          password: ${{ secrets.GITHUB_TOKEN }}
+
+      - name: Pull cached docker images
+        run: ./.github/scripts/pull_docker_images.sh
+
+      - name: Start Postgres
+        run: ./scripts/run_postgres.sh
+
+      - name: Pause for initialization
+        run: sleep 30
+
+      - name: Install the database
+        run: ./scripts/install_db_docker.sh
+
+      - name: Update the models
+        run: |
+          sudo chmod -R a+wr common
+          ./scripts/update_models.sh
+
+      - name: Run downloader tests
+        run: |
+          .github/scripts/filter_tests.sh -t downloaders
+
+      - name: Run NO_OP tests
+        run: |
+          sudo -E chown -R $USER:$USER workers/test_volume
+          .github/scripts/filter_tests.sh -t no_op
+
+  test_api:
+    env:
+      CODECOV_TOKEN: ${{ secrets.CODECOV_TOKEN }}
+      DOCKER_BUILDKIT: 1
+      IMAGES: api_local migrations
+    name: Test API
+    runs-on: ubuntu-latest
+    steps:
+      - uses: actions/checkout@v3
+
+      - name: Free Up Space
+        uses: jlumbroso/free-disk-space@main
+        with:
+          # this might remove tools that are actually needed,
+          # if set to "true" but frees about 6 GB
+          tool-cache: false
+
+      - name: Login to Packages Container Registry
         uses: docker/login-action@v2
         with:
           registry: ghcr.io
@@ -157,7 +197,6 @@
     steps:
       - uses: actions/checkout@v3
 
-<<<<<<< HEAD
       - name: Login to Packages Container Registry
         uses: docker/login-action@v2
         with:
@@ -185,14 +224,6 @@
     runs-on: ubuntu-latest
     steps:
       - uses: actions/checkout@v3
-=======
-      - name: Free up space
-        uses: jlumbroso/free-disk-space@main
-        with:
-          # this might remove tools that are actually needed,
-          # if set to "true" but frees about 6 GB
-          tool-cache: false
->>>>>>> 529080f2
 
       - name: Login to Packages Container Registry
         uses: docker/login-action@v2
@@ -246,62 +277,60 @@
     steps:
       - uses: actions/checkout@v3
 
-      - name: Login to Packages Container Registry
-        uses: docker/login-action@v2
-        with:
-          registry: ghcr.io
-          username: ${{ github.actor }}
-          password: ${{ secrets.GITHUB_TOKEN }}
-
-      - name: Pull Cached Docker Images
-        run: ./.github/scripts/pull_docker_images.sh
-
-      - name: Start Postgres
-        run: ./scripts/run_postgres.sh
-
-      - name: Pause for Initialization
-        run: sleep 30
-
-      - name: Install the Database
-        run: ./scripts/install_db_docker.sh
-
-      - name: Update the Models
-        run: |
-          sudo chmod -R a+rw common
-          ./scripts/update_models.sh
-
-      - name: Run Downloader Tests
-        run: |
-          .github/scripts/filter_tests.sh -t downloaders
-
-      - name: Run No-Op Tests
-        run: |
-          sudo -E chown -R $USER:$USER workers/test_volume
-          .github/scripts/filter_tests.sh -t no_op
-
-  test_foreman:
-    env:
-      CODECOV_TOKEN: ${{ secrets.CODECOV_TOKEN }}
-      DOCKER_BUILDKIT: 1
-      IMAGES: migrations foreman
-    name: Test Foreman
-    needs:
-      - test_base
-    runs-on: ubuntu-latest
-    steps:
-      - uses: actions/checkout@v3
-
-<<<<<<< HEAD
       - name: Free Up Space
-        run: ./.github/scripts/cleanup_instance.sh
-=======
-      - name: Free up space
         uses: jlumbroso/free-disk-space@main
         with:
           # this might remove tools that are actually needed,
           # if set to "true" but frees about 6 GB
           tool-cache: false
->>>>>>> 529080f2
+
+      - name: Login to Packages Container registry
+        uses: docker/login-action@v2
+        with:
+          registry: ghcr.io
+          username: ${{ github.actor }}
+          password: ${{ secrets.GITHUB_TOKEN }}
+
+      - name: Pull Cached Docker Images
+        run: ./.github/scripts/pull_docker_images.sh
+
+      - name: Start Postgres
+        run: ./scripts/run_postgres.sh
+
+      - name: Pause for Initialization
+        run: sleep 30
+
+      - name: Install the Database
+        run: ./scripts/install_db_docker.sh
+
+      - name: Update the Models
+        run: |
+          sudo chmod -R a+rw common
+          ./scripts/update_models.sh
+
+      - name: Run Downloader Tests
+        run: |
+          .github/scripts/filter_tests.sh -t downloaders
+
+      - name: Run No-Op Tests
+        run: |
+          sudo -E chown -R $USER:$USER workers/test_volume
+          .github/scripts/filter_tests.sh -t no_op
+
+  test_foreman:
+    env:
+      CODECOV_TOKEN: ${{ secrets.CODECOV_TOKEN }}
+      DOCKER_BUILDKIT: 1
+      IMAGES: migrations foreman
+    name: Test Foreman
+    needs:
+      - test_base
+    runs-on: ubuntu-latest
+    steps:
+      - uses: actions/checkout@v3
+
+      - name: Free Up Space
+        run: ./.github/scripts/cleanup_instance.sh
 
       - name: Login to Packages Container Registry
         uses: docker/login-action@v2
@@ -445,18 +474,13 @@
     runs-on: ubuntu-latest
     steps:
       - uses: actions/checkout@v3
-<<<<<<< HEAD
+
       - name: Free Up Space
-        run: ./.github/scripts/cleanup_instance.sh
-=======
-
-      - name: Free up space
         uses: jlumbroso/free-disk-space@main
         with:
           # this might remove tools that are actually needed,
           # if set to "true" but frees about 6 GB
           tool-cache: false
->>>>>>> 529080f2
 
       - name: Login to Packages Container Registry
         uses: docker/login-action@v2
