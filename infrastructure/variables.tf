# Variables
# Only lowercase alphanumeric characters and hyphens allowed!
# In CI, this can be set with TF_VAR_user, TF_VAR_stage, etc.

# Annoyingly, TF can't have computed variables (${env.USER})
# as default values for variables. So `TF_VAR_user=rjones tf plan`, etc.
# Also, don't use any non-alphanumeric characters here or RDS will whinge.
variable "user" {
  default = "myusername"
}

variable "stage" {
  default = "dev"
}

variable "region" {
  default = "us-east-1"
}

variable "host_ip" {
  # This will be overwritten.
  default = "127.0.0.1"
}

variable "database_user" {
  default = "drpostgresuser"
}

variable "database_password" {
  # This will be overwritten by the password in terraform.tfvars.
  # It's kept there so it's secret.
  default = "drpostgrespassword"
}

variable "django_secret_key" {
  # TODO: generate a new one of these and store it in terraform.tfvars as well.
  default = "NtG1bxZU115GThwrLuAJe0PhTVN9hJ4P"
}
variable "django_debug" {
  default = "False"
}
variable "database_port" {
  default = "5432"
}

variable "database_timeout" {
  default = "30"
}

variable "database_instance_type" {
  default = "t2.micro"
}

variable "running_in_cloud" {
  default = "True"
}

<<<<<<< HEAD
# These are placeholders until there are production images ready.
# We should not use the latest tag here, instead specifying a specific tag.
variable "downloaders_docker_image" {
  default = "wkurt/dr_downloaders:latest"
}
variable "transcriptome_docker_image" {
  default = "wkurt/dr_transcriptome:latest"
}
variable "salmon_docker_image" {
  default = "wkurt/dr_salmon:latest"
}
variable "affymetrix_docker_image" {
  default = "ccdl/dr_affymetrix:latest"
}
variable "illumina_docker_image" {
  default = "wkurt/dr_illumina:latest"
}
variable "no_op_docker_image" {
  default = "wkurt/dr_no_op:latest"
}
variable "foreman_docker_image" {
  default = "wkurt/dr_foreman:latest"
=======
# This is a placeholder until there is a production image ready.
variable "workers_docker_image" {
  default = "miserlou/data_refinery_workers"
}
variable "foreman_docker_image" {
  default = "miserlou/data_refinery_foreman"
>>>>>>> e95931ad
}
variable "use_s3" {
  default = "True"
}
variable "local_root_dir" {
  default = "/home/user/data_store"
}
variable "raw_prefix" {
  default = "raw"
}
variable "temp_prefix" {
  default = "temp"
}
variable "processed_prefix" {
  default = "processed"
}

# Instance types / ASG
variable "client_instance_type" {
  default = "m4.large"
}

variable "spot_price" {
  default = "0.04"
}

variable "max_clients" {
  default = "20"
}

variable "scale_up_threshold" {
  default = "40"
}

variable "scale_down_threshold" {
  default = "10"
}

# API
variable "api_docker_image" {
  default = "miserlou/dr_api:5"
}

variable "api_instance_type" {
  default = "t2.large"
}

# Output our production environment variables. These should be in
# parity with the env files such as workers/environments/dev.
output "environment_variables" {
  value = [
    {name = "REGION"
      value = "${var.region}"},
    {name = "USER"
      value = "${var.user}"},
    {name = "STAGE"
      value = "${var.stage}"},
    {name = "AWS_ACCESS_KEY_ID_WORKER"
      value = "${aws_iam_access_key.data_refinery_user_worker_key.id}"},
    {name = "AWS_SECRET_ACCESS_KEY_WORKER"
      value = "${aws_iam_access_key.data_refinery_user_worker_key.secret}"},
    {name = "DJANGO_DEBUG"
      value = "${var.django_debug}"},
    {name = "DJANGO_SECRET_KEY"
      value = "${var.django_secret_key}"},
    {name = "DATABASE_NAME"
      value = "${aws_db_instance.postgres_db.name}"},
    {name = "DATABASE_HOST"
      value = "${aws_db_instance.postgres_db.address}"},
    {name = "DATABASE_USER"
      value = "${var.database_user}"},
    {name = "DATABASE_PASSWORD"
      value = "${var.database_password}"},
    {name = "DATABASE_PORT"
      value = "${var.database_port}"},
    {name = "DATABASE_TIMEOUT"
      value = "${var.database_timeout}"},
    {name = "RUNNING_IN_CLOUD"
      value = "${var.running_in_cloud}"},
    {name = "USE_S3"
      value = "${var.use_s3}"},
    {name = "S3_BUCKET_NAME"
      value = "${aws_s3_bucket.data_refinery_bucket.id}"},
    {name = "LOCAL_ROOT_DIR"
      value = "${var.local_root_dir}"},
    {name = "RAW_PREFIX"
      value = "${var.raw_prefix}"},
    {name = "TEMP_PREFIX"
      value = "${var.temp_prefix}"},
    {name = "PROCESSED_PREFIX"
      value = "${var.processed_prefix}"},
    {name = "DOWNLOADERS_DOCKER_IMAGE"
      value = "${var.downloaders_docker_image}"},
    {name = "TRANSCRIPTOME_DOCKER_IMAGE"
      value = "${var.transcriptome_docker_image}"},
    {name = "SALMON_DOCKER_IMAGE"
      value = "${var.salmon_docker_image}"},
    {name = "AFFYMETRIX_DOCKER_IMAGE"
      value = "${var.affymetrix_docker_image}"},
    {name = "ILLUMINA_DOCKER_IMAGE"
      value = "${var.illumina_docker_image}"},
    {name = "NO_OP_DOCKER_IMAGE"
      value = "${var.no_op_docker_image}"},
    {name = "FOREMAN_DOCKER_IMAGE"
      value = "${var.foreman_docker_image}"},
    {name = "NOMAD_HOST"
      value = "${aws_instance.nomad_server_1.private_ip}"},
    {name = "NOMAD_PUBLIC_HOST"
      value = "${aws_instance.nomad_server_1.public_ip}"},
    {name = "NOMAD_PORT"
      value = "4646"}
  ]
}<|MERGE_RESOLUTION|>--- conflicted
+++ resolved
@@ -55,7 +55,6 @@
   default = "True"
 }
 
-<<<<<<< HEAD
 # These are placeholders until there are production images ready.
 # We should not use the latest tag here, instead specifying a specific tag.
 variable "downloaders_docker_image" {
@@ -77,15 +76,7 @@
   default = "wkurt/dr_no_op:latest"
 }
 variable "foreman_docker_image" {
-  default = "wkurt/dr_foreman:latest"
-=======
-# This is a placeholder until there is a production image ready.
-variable "workers_docker_image" {
-  default = "miserlou/data_refinery_workers"
-}
-variable "foreman_docker_image" {
   default = "miserlou/data_refinery_foreman"
->>>>>>> e95931ad
 }
 variable "use_s3" {
   default = "True"
