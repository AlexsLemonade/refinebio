--- conflicted
+++ resolved
@@ -14,8 +14,4 @@
 fi
 
 # /Users/rjones/Library/Python/2.7/bin/aws ec2 describe-instances --region=$REGION --filters "Name=tag:User,Values=$1" | grep PublicDnsName | tr -d '"' | sed "s/PublicDnsName: //g" | tr -d "," | awk '{$1=$1};1' | uniq
-<<<<<<< HEAD
-aws ec2 describe-instances --region=$REGION --filter "Name=key-name,Values=$1" | grep PublicDnsName | tr -d '"' | sed "s/PublicDnsName: //g" | tr -d "," | awk '{$1=$1};1' | uniq
-=======
-aws ec2 describe-instances --region="$REGION" --filters "Name=tag:User,Values=$1" | grep PublicDnsName | tr -d '"' | sed "s/PublicDnsName: //g" | tr -d "," | awk '{$1=$1};1' | uniq
->>>>>>> 63fef9a1
+aws ec2 describe-instances --region="$REGION" --filters "Name=tag:User,Values=$1" | grep PublicDnsName | tr -d '"' | sed "s/PublicDnsName: //g" | tr -d "," | awk '{$1=$1};1' | uniq