#!/bin/bash -e

# This script should always run as if it were being called from
# the directory it lives in.
script_directory="$(perl -e 'use File::Basename;
 use Cwd "abs_path";
 print dirname(abs_path(@ARGV[0]));' -- "$0")"
cd "$script_directory" || exit

print_description() {
    # shellcheck disable=SC2016
    echo 'This script can be used to deploy and update a `refine.bio` instance stack.'
    echo 'It will create all of the AWS infrasctructure (roles/instances/db/network/etc),'
    echo 'open an ingress, kill all running Batch jobs, perform a database migration,'
    echo 're-define and re-register Batch job specifications, and finally close the'
    echo 'ingress. This can be run from a CI/CD machine or a local dev box.'
}

print_options() {
    echo 'This script accepts the following arguments: -e, -v, -u, -r, and -h.'
    echo '-h prints this help message and exits.'
    echo '-e specifies the environment you would like to deploy to and is not optional. Its valid values are:'
    echo '   "-e prod" will deploy the production stack. This should only be used from a CD machine.'
    echo '   "-e staging" will deploy the staging stack. This should only be used from a CD machine.'
    echo '   "-e dev" will deploy a dev stack which is appropriate for a single developer to use to test.'
    echo '-d May be used to override the Dockerhub repo where the images will be pulled from.'
    echo '   This may also be specified by setting the TF_VAR_dockerhub_repo environment variable.'
    echo '   If unset, defaults to "ccdlstaging" if the version contains "-dev" and "ccdl" otherwise.'
    echo '   for dev and staging environments and "ccdl" for prod.'
    echo '   This option is useful for testing code changes. Images with the code to be tested can be pushed'
    echo '   to your private Dockerhub repo and then the system will find them.'
    echo '-v specifies the version of the system which is being deployed and is not optional.'
    echo "-u specifies the username of the deployer. Should be the developer's name in development stacks."
    echo '   This option may be omitted, in which case the TF_VAR_user variable MUST be set instead.'
    echo '-r specifies the AWS region to deploy the stack to. Defaults to us-east-1.'
}

while getopts ":e:d:v:u:r:h" opt; do
    case $opt in
    e)
        export env=$OPTARG
        export TF_VAR_stage=$OPTARG
        ;;
    d)
        export TF_VAR_dockerhub_repo=$OPTARG
        ;;
    v)
        export SYSTEM_VERSION=$OPTARG
        export TF_VAR_system_version=$OPTARG
        ;;
    u)
        export TF_VAR_user=$OPTARG
        ;;
    r)
        export TF_VAR_region=$OPTARG
        ;;
    h)
        print_description
        echo
        print_options
        exit 0
        ;;
    \?)
        echo "Invalid option: -$OPTARG" >&2
        print_options >&2
        exit 1
        ;;
    :)
        echo "Option -$OPTARG requires an argument." >&2
        print_options >&2
        exit 1
        ;;
    esac
done

if [[ $env != "dev" && $env != "staging" && $env != "prod" ]]; then
    echo 'Error: must specify environment as either "dev", "staging", or "prod" with -e.'
    exit 1
fi

if [[ -z $TF_VAR_user ]]; then
    echo 'Error: must specify the username by either providing the -u argument or setting TF_VAR_user.'
    exit 1
fi

if [[ -z $SYSTEM_VERSION ]]; then
    echo 'Error: must specify the system version with -v.'
    exit 1
fi

if [[ -z $TF_VAR_dockerhub_repo ]]; then
    if [[ $SYSTEM_VERSION == *"-dev" ]]; then
        export TF_VAR_dockerhub_repo=ccdlstaging
    else
        export TF_VAR_dockerhub_repo=ccdl
    fi
fi

if [[ -z $TF_VAR_region ]]; then
    TF_VAR_region=us-east-1
fi


# We have terraform output environment variables via a single output
# variable, which we then read in as json using the command line tool
# `jq`, so that we can use them via bash.
format_environment_variables () {
  json_env_vars=$(terraform output -json environment_variables | jq -c '.[]')
  for row in $json_env_vars; do
      name=$(echo "$row" | jq -r ".name")
      value=$(echo "$row" | jq -r ".value")
      env_var_assignment="$name=$value"
      # Exporting an expansion rather than a variable, which is exactly what we want to do.
      # shellcheck disable=SC2163
      export "${env_var_assignment?}"
      echo "$env_var_assignment" >> prod_env
  done
}


# Load $ALL_CCDL_IMAGES and helper functions
source ../scripts/common.sh
# Make our IP address known to terraform.
TF_VAR_host_ip="$(dig +short myip.opendns.com @resolver1.opendns.com)"
export TF_VAR_host_ip

for IMAGE in $ALL_CCDL_IMAGES; do
    # For each image we need to set the env var that is used by our
    # scripts and the env var that gets picked up by terraform because
    # it is preceeded with TF_VAR.
    IMAGE_UPPER="$(echo "$IMAGE" | tr '[:lower:]' '[:upper:]')"
    export "${IMAGE_UPPER}_DOCKER_IMAGE=dr_$IMAGE:$SYSTEM_VERSION"
    export "TF_VAR_${IMAGE}_docker_image=dr_$IMAGE:$SYSTEM_VERSION"
done

# Copy ingress config to top level so it can be applied.
cp deploy/ci_ingress.tf .

# Check if a new ccdl-ubuntu ami will be needed for this region
if [[ $(aws ec2 describe-images \
            --region $TF_VAR_region --owners 589864003899 \
            --filters 'Name=name,Values=ccdl-ubuntu-18.04-*' \
            --query 'length(Images)') \
            -eq 0 ]]; then
    echo "No ccdl-ubuntu-18.04 AMI found for this region, creating a new one"

    # Find most recent ccdl-ubuntu ami from us-east-1
    template_ami_id=$(aws ec2 describe-images \
                          --region us-east-1 --owners 589864003899 \
                          --filters 'Name=name,Values=ccdl-ubuntu-18.04-*' \
                          --query 'sort_by(Images,&CreationDate)[-1].ImageId' \
                          --output text)

    # Make a copy into this region
    new_ami_name="ccdl-ubuntu-18.04-$(date "+%Y-%m-%dT%H.%M.%S")"
    new_ami_id=$(aws ec2 copy-image \
                     --source-image-id "$template_ami_id" \
                     --source-region us-east-1 \
                     --region "$TF_VAR_region" \
                     --name "$new_ami_name" \
                     --output text)
    echo "Created new AMI for $TF_VAR_region"
    echo "    name: $new_ami_name"
    echo "    id:   $new_ami_id"
fi

# Always init terraform first, especially since we're using a remote backend.
./init_terraform.sh


# Terraform doesn't manage these well, so they need to be tainted if
# they exist to ensure they won't require manual intervention.
terraform taint module.batch.aws_launch_template.data_refinery_launch_template || true
terraform taint module.batch.aws_batch_job_queue.data_refinery_default_queue || true
terraform taint module.batch.aws_batch_compute_environment.data_refinery_spot || true

if [[ ! -f .terraform/terraform.tfstate ]]; then
    ran_init_build=true
    echo "No terraform state file found, applying initial terraform deployment."

    # These files are inputs but are created by format_batch_with_env.sh
    # based on outputs from terraform. Kinda a Catch 22, but we can
    # get around it by providing dummy files to get bootstrapped.
    touch api-configuration/environment
    touch foreman-configuration/environment

    # Output the plan for debugging deployments later.
    # Until terraform plan supports -var-file the plan is wrong.
    # terraform plan

    if [[ -n "$GITHUB_ACTIONS" ]]; then
        # Make sure we can't expose secrets in circleci
        terraform apply -var-file="environments/$env.tfvars" -auto-approve > /dev/null
    else
        terraform apply -var-file="environments/$env.tfvars" -auto-approve
    fi
fi

# We have to do this once before the initial deploy..
rm -f prod_env
format_environment_variables

../scripts/format_batch_with_env.sh -p api -e "$env" -o "$(pwd)/api-configuration/"
../scripts/format_batch_with_env.sh -p foreman -e "$env" -o "$(pwd)/foreman-configuration/"

if [[ -z $ran_init_build ]]; then
    # Open up ingress to AWS for Circle, stop jobs, migrate DB.
    echo "Deploying with ingress.."

    # Output the plan for debugging deployments later.
    # Until terraform plan supports -var-file the plan is wrong.
    # terraform plan

    if [[ -n "$GITHUB_ACTIONS" ]]; then
        # Make sure we can't expose secrets in circleci
        terraform apply -var-file="environments/$env.tfvars" -auto-approve > /dev/null
    else
        terraform apply -var-file="environments/$env.tfvars" -auto-approve
    fi
fi

<<<<<<< HEAD
# Remove all Batch jobs because it's the only way to be sure we don't
# have any old ones. Deleting the job queue is the easiest way to do
# this, and it will be recreated by the following run of terraform
# anyway.
python3 delete_batch_job_queue.py

=======
>>>>>>> c5d32171
# Make sure that prod_env is empty since we are only appending to it.
# prod_env is a temporary file we use to pass environment variables to
# `docker run` commands when running migrations.
rm -f prod_env

# (cont'd) ..and once again after the update when this is re-run.
format_environment_variables

# Remove all Batch jobs because it's the only way to be sure we don't
# have any old ones. Deleting the job queue is the easiest way to do
# this, and it will be recreated by the following run of terraform
# anyway.
python3 deregister_batch_job_definitions.py

# Get an image to run the migrations with.
docker pull "$DOCKERHUB_REPO/$FOREMAN_DOCKER_IMAGE"


# Test that the pg_bouncer instance is up. 15 minutes should be more than enough.
start_time=$(date +%s)
diff=0
until pg_isready -d "$DATABASE_NAME" -h "$DATABASE_PUBLIC_HOST" -p "$DATABASE_PORT" -U "$DATABASE_USER" &> /dev/null || [ "$diff" -gt "900" ]
do
    echo "Waiting for the pg_bouncer instance to come online ..."
    sleep 10
    (( diff = $(date +%s) - start_time ))
done

if ! pg_isready -d "$DATABASE_NAME" -h "$DATABASE_PUBLIC_HOST" -p "$DATABASE_PORT" -U "$DATABASE_USER" &> /dev/null; then
    echo "pg_bouncer instance failed to come up after 15 minutes."
    exit 1
fi

# Migrate auth.
docker run \
       --env-file prod_env \
       --env RUNNING_IN_CLOUD=False \
       --env DATABASE_HOST="$DATABASE_PUBLIC_HOST" \
       "$DOCKERHUB_REPO/$FOREMAN_DOCKER_IMAGE" python3 manage.py migrate auth

# Apply general migrations.
docker run \
       --env-file prod_env \
       --env RUNNING_IN_CLOUD=False \
       --env DATABASE_HOST="$DATABASE_PUBLIC_HOST" \
       "$DOCKERHUB_REPO/$FOREMAN_DOCKER_IMAGE" python3 manage.py migrate

# Create the cache table if it does not already exist.
docker run \
       --env-file prod_env \
       --env RUNNING_IN_CLOUD=False \
       --env DATABASE_HOST="$DATABASE_PUBLIC_HOST" \
       "$DOCKERHUB_REPO/$FOREMAN_DOCKER_IMAGE" python3 manage.py createcachetable

# Make sure to clear out any old batch job templates since we
# will register everything in this directory.
if [ -e batch-job-templates ]; then
  rm -r batch-job-templates
fi

# Template the environment variables for production into the Batch Job
# definitions and API confs.
mkdir -p batch-job-templates
../scripts/format_batch_with_env.sh -p workers -e "$env" -o "$(pwd)/batch-job-templates"
../scripts/format_batch_with_env.sh -p surveyor -e "$env" -o "$(pwd)/batch-job-templates"

# API and foreman aren't run as Batch jobs, but the templater still works.
../scripts/format_batch_with_env.sh -p foreman -e "$env" -o "$(pwd)/foreman-configuration"
../scripts/format_batch_with_env.sh -p api -e "$env" -o "$(pwd)/api-configuration/"

# Re-register Batch jobs (skip those that end in .tpl)
echo "Registering new job specifications.."
# SC2010: Don't use ls | grep. Use a glob or a for loop with a condition to allow non-alphanumeric filenames.
# We are using a glob, but we want to limit it to a specific directory. Seems like an over aggressive check.
# shellcheck disable=SC2010
for batch_job_template in $(ls -1 batch-job-templates/*.json | grep -v .tpl); do
    aws batch register-job-definition --cli-input-json file://"$batch_job_template" &
    sleep 1
done
echo "Job registrations have been fired off."

# Terraform doesn't manage these well, so they need to be tainted to
# ensure they won't require manual intervention.
terraform taint module.batch.aws_launch_template.data_refinery_launch_template
terraform taint module.batch.aws_batch_job_queue.data_refinery_default_queue || true

# Ensure the latest image version is being used for the Foreman
terraform taint aws_instance.foreman_server_1

# Remove the ingress config so the next `terraform apply` will remove
# access for Circle.
echo "Removing ingress.."
rm ci_ingress.tf

if [[ -n "$GITHUB_ACTIONS" ]]; then
    # Make sure we can't expose secrets in circleci
    terraform apply -var-file="environments/$env.tfvars" -auto-approve > /dev/null
else
    terraform apply -var-file="environments/$env.tfvars" -auto-approve
fi

# We try to avoid rebuilding the API server because we can only run certbot
# 5 times a week. Therefore we pull the newest image and restart the API
# this way rather than by tainting the server like we do for foreman.
chmod 600 data-refinery-key.pem
API_IP_ADDRESS=$(terraform output -json api_server_1_ip | tr -d '"')

# To check to see if the docker container needs to be stopped before
# it can be started, grep for the name of the container. However if
# it's not found then grep will return a non-zero exit code so in that
# case return an empty string.
container_running=$(ssh -o StrictHostKeyChecking=no \
                        -o ServerAliveInterval=15 \
                        -o ConnectTimeout=5 \
                        -i data-refinery-key.pem \
                        "ubuntu@$API_IP_ADDRESS"  "docker ps -a" 2> /dev/null | grep dr_api || echo "")

# If $container_running is empty, then it's because the container isn't running.
# If the container isn't running, then it's because the instance is spinning up.
# The container will be started by the API's init script, so no need to do anything more.

# However if $container_running isn't empty then we need to stop and restart it.
if [[ -n $container_running ]]; then
    echo "Restarting API with latest image."

    # shellcheck disable=SC2029
    ssh -o StrictHostKeyChecking=no \
        -o ServerAliveInterval=15 \
        -o ConnectTimeout=5 \
        -i data-refinery-key.pem \
        "ubuntu@$API_IP_ADDRESS" "docker pull $DOCKERHUB_REPO/$API_DOCKER_IMAGE"

    ssh -o StrictHostKeyChecking=no \
        -o ServerAliveInterval=15 \
        -o ConnectTimeout=5 \
        -i data-refinery-key.pem \
        "ubuntu@$API_IP_ADDRESS" "docker rm -f dr_api"

    scp -o StrictHostKeyChecking=no \
        -o ServerAliveInterval=15 \
        -o ConnectTimeout=5 \
        -i data-refinery-key.pem \
        api-configuration/environment "ubuntu@$API_IP_ADDRESS:/home/ubuntu/environment"

    # shellcheck disable=SC2029
    ssh -o StrictHostKeyChecking=no \
        -o ServerAliveInterval=15 \
        -o ConnectTimeout=5 \
        -i data-refinery-key.pem \
        "ubuntu@$API_IP_ADDRESS" "docker run \
       --env-file environment \
       -e DATABASE_HOST=$DATABASE_HOST \
       -e DATABASE_NAME=$DATABASE_NAME \
       -e DATABASE_USER=$DATABASE_USER \
       -e DATABASE_PASSWORD=$DATABASE_PASSWORD \
       -e ELASTICSEARCH_HOST=$ELASTICSEARCH_HOST \
       -e ELASTICSEARCH_PORT=$ELASTICSEARCH_PORT \
       -v /tmp/volumes_static:/tmp/www/static \
       --log-driver=awslogs \
       --log-opt awslogs-region=$AWS_REGION \
       --log-opt awslogs-group=data-refinery-log-group-$USER-$STAGE \
       --log-opt awslogs-stream=log-stream-api-$USER-$STAGE \
       -p 8081:8081 \
       --name=dr_api \
       -it -d $DOCKERHUB_REPO/$API_DOCKER_IMAGE /bin/sh -c /home/user/collect_and_run_uwsgi.sh"

    # Don't leave secrets lying around.
    ssh -o StrictHostKeyChecking=no \
        -o ServerAliveInterval=15 \
        -o ConnectTimeout=5 \
        -i data-refinery-key.pem \
        "ubuntu@$API_IP_ADDRESS" "rm -f environment"
fi

echo "Deploy completed successfully."<|MERGE_RESOLUTION|>--- conflicted
+++ resolved
@@ -219,15 +219,8 @@
     fi
 fi
 
-<<<<<<< HEAD
-# Remove all Batch jobs because it's the only way to be sure we don't
-# have any old ones. Deleting the job queue is the easiest way to do
-# this, and it will be recreated by the following run of terraform
-# anyway.
 python3 delete_batch_job_queue.py
 
-=======
->>>>>>> c5d32171
 # Make sure that prod_env is empty since we are only appending to it.
 # prod_env is a temporary file we use to pass environment variables to
 # `docker run` commands when running migrations.
