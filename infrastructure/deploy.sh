--- conflicted
+++ resolved
@@ -66,7 +66,6 @@
     done
 fi
 
-<<<<<<< HEAD
 # Install jq if not already installed.
 if [[ $(nomad -version |& grep command) != "" ]]; then
     sudo apt install jq
@@ -85,62 +84,6 @@
     export $env_var_assignment
     echo $env_var_assignment >> prod_env
 done
-=======
-# Declare our production environment variables. These should be in
-# parity with the env files such as workers/environments/dev.
-# Note:
-# I have two options here. Make this the source of truth for these
-# variables or have terraform spit every single one of them out as
-# outputs.
-export REGION=`terraform output region`
-export USER=`terraform output user`
-export STAGE=`terraform output stage`
-export AWS_ACCESS_KEY_ID=`terraform output aws_access_key_id`
-export AWS_SECRET_ACCESS_KEY=`terraform output aws_secret_access_key`
-export DJANGO_DEBUG=False
-export DATABASE_NAME=`terraform output database_name`
-export DATABASE_HOST=`terraform output database_host`
-export DATABASE_USER=drpostgresuser
-# export DATABASE_PASSWORD=drpostgrespassword
-export DATABASE_PASSWORD=629f6R4eUgNmBzJf6Qthaw5wzaKqT9UA
-export DATABASE_PORT=5432
-export DATABASE_TIMEOUT=30
-export DJANGO_SECRET_KEY=NtG1bxZU115GThwrLuAJe0PhTVN9hJ4P
-export RUNNING_IN_CLOUD=True
-export USE_S3=True
-export S3_BUCKET_NAME=data-refinery # Should be TF output?
-export LOCAL_ROOT_DIR=/home/user/data_store
-export RAW_PREFIX=raw
-export TEMP_PREFIX=temp
-export PROCESSED_PREFIX=processed
-export WORKERS_DOCKER_IMAGE=miserlou/dr_worker:2
-export FOREMAN_DOCKER_IMAGE=miserlou/dr_foreman:3
-
-# Big hack here. Figure something better out tomorrow.
-echo "REGION=`terraform output region`" > prod_env
-echo "USER=`terraform output user`" >> prod_env
-echo "STAGE=`terraform output stage`" >> prod_env
-echo "AWS_ACCESS_KEY_ID=`terraform output aws_access_key_id`" >> prod_env
-echo "AWS_SECRET_ACCESS_KEY=`terraform output aws_secret_access_key`" >> prod_env
-echo "DJANGO_DEBUG=False" >> prod_env
-echo "DATABASE_NAME=`terraform output database_name`" >> prod_env
-echo "DATABASE_HOST=`terraform output database_host`" >> prod_env
-echo "DATABASE_USER=drpostgresuser" >> prod_env
-# Not sure what's going on with this here password, but it doesn't seem to work.
-echo "DATABASE_PASSWORD=629f6R4eUgNmBzJf6Qthaw5wzaKqT9UA" >> prod_env
-echo "DATABASE_PORT=5432" >> prod_env
-echo "DATABASE_TIMEOUT=30" >> prod_env
-echo "DJANGO_SECRET_KEY=NtG1bxZU115GThwrLuAJe0PhTVN9hJ4P" >> prod_env
-echo "RUNNING_IN_CLOUD=True" >> prod_env
-echo "USE_S3=True" >> prod_env
-echo "S3_BUCKET_NAME=data-refinery # Should be TF output?" >> prod_env
-echo "LOCAL_ROOT_DIR=/home/user/data_store" >> prod_env
-echo "RAW_PREFIX=raw" >> prod_env
-echo "TEMP_PREFIX=temp" >> prod_env
-echo "PROCESSED_PREFIX=processed" >> prod_env
-echo "WORKERS_DOCKER_IMAGE=miserlou/dr_worker:2" >> prod_env
-echo "FOREMAN_DOCKER_IMAGE=miserlou/dr_foreman:3" >> prod_env
->>>>>>> b6531348
 
 # Create directory for migration files.
 echo "Migrating.."
