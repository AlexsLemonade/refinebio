import csv
import hashlib
import io
import os
import re
from functools import partial
from itertools import groupby
from typing import Dict, Set
from urllib.parse import urlparse
import nomad
import requests
from django.conf import settings
from django.core.exceptions import ImproperlyConfigured
from retrying import retry
from multiprocessing import current_process

from data_refinery_common.performant_pagination.pagination import PerformantPaginator

# Found: http://docs.aws.amazon.com/AWSEC2/latest/UserGuide/ec2-instance-metadata.html
METADATA_URL = "http://169.254.169.254/latest/meta-data"
INSTANCE_ID = None
SUPPORTED_MICROARRAY_PLATFORMS = None
SUPPORTED_RNASEQ_PLATFORMS = None
READABLE_PLATFORM_NAMES = None
ANNOTATION_PACKAGE_OVERRIDES = None


def get_env_variable(var_name: str, default: str = None) -> str:
    """ Get an environment variable or return a default value """
    try:
        return os.environ[var_name]
    except KeyError:
        if default:
            return default
        error_msg = "Set the %s environment variable" % var_name
        raise ImproperlyConfigured(error_msg)


def get_env_variable_gracefully(var_name: str, default: str = None) -> str:
    """
    Get an environment variable, or return a default value, but always fail gracefully and return
    something rather than raising an ImproperlyConfigured error.
    """
    try:
        return os.environ[var_name]
    except KeyError:
        return default


def get_instance_id() -> str:
    """Returns the AWS instance id where this is running or "local"."""
    global INSTANCE_ID
    if INSTANCE_ID is None:
        if settings.RUNNING_IN_CLOUD:

            @retry(stop_max_attempt_number=3)
            def retrieve_instance_id():
                return requests.get(os.path.join(METADATA_URL, "instance-id")).text

            INSTANCE_ID = retrieve_instance_id()
        else:
            INSTANCE_ID = "local"

    return INSTANCE_ID


def get_worker_id() -> str:
    """Returns <instance_id>/<thread_id>."""
    return get_instance_id() + "/" + current_process().name


def get_volume_index(path="/home/user/data_store/VOLUME_INDEX") -> str:
    """ Reads the contents of the VOLUME_INDEX file, else returns default """

    if settings.RUNNING_IN_CLOUD:
        default = "-1"
    else:
        default = "0"

    try:
        with open(path, "r") as f:
            v_id = f.read().strip()
            return v_id
    except Exception as e:
        # Our configured logger needs util, so we use the standard logging library for just this.
        import logging

        logger = logging.getLogger(__name__)
        logger.info(str(e))
        logger.info("Could not read volume index file, using default: " + str(default))

    return default


def get_nomad_jobs() -> list:
    """Calls nomad service and return all jobs"""
    try:
        nomad_host = get_env_variable("NOMAD_HOST")
        nomad_port = get_env_variable("NOMAD_PORT", "4646")
        nomad_client = nomad.Nomad(nomad_host, port=int(nomad_port), timeout=30)
        return nomad_client.jobs.get_jobs()
    except nomad.api.exceptions.BaseNomadException:
        # Nomad is not available right now
        return []


def get_active_volumes() -> Set[str]:
    """Returns a Set of indices for volumes that are currently mounted.

    These can be used to determine which jobs would actually be able
    to be placed if they were queued up.
    """
    nomad_host = get_env_variable("NOMAD_HOST")
    nomad_port = get_env_variable("NOMAD_PORT", "4646")
    nomad_client = nomad.Nomad(nomad_host, port=int(nomad_port), timeout=30)

    volumes = set()
    try:
        for node in nomad_client.nodes.get_nodes():
            node_detail = nomad_client.node.get_node(node["ID"])
            if (
                "Status" in node_detail
                and node_detail["Status"] == "ready"
                and "Meta" in node_detail
                and "volume_index" in node_detail["Meta"]
            ):
                volumes.add(node_detail["Meta"]["volume_index"])
    except nomad.api.exceptions.BaseNomadException:
        # Nomad is down, return the empty set.
        pass

    return volumes


def get_active_volumes_detailed() -> Dict:
    """Returns the instance type and number of allocations (jobs) for each active volume

    These can be used to determine which jobs would actually be able
    to be placed if they were queued up.
    """
    nomad_host = get_env_variable("NOMAD_HOST")
    nomad_port = get_env_variable("NOMAD_PORT", "4646")
    nomad_client = nomad.Nomad(nomad_host, port=int(nomad_port), timeout=30)

    volumes = dict()
    try:
        for node in nomad_client.nodes.get_nodes():
            node_detail = nomad_client.node.get_node(node["ID"])
            allocations = len(nomad_client.node.get_allocations(node["ID"]))
            if (
                "Status" in node_detail
                and node_detail["Status"] == "ready"
                and "Meta" in node_detail
                and "volume_index" in node_detail["Meta"]
            ):
                volume_info = dict()
                volume_info["type"] = node_detail["Attributes"].get(
                    "platform.aws.instance-type", None
                )
                volume_info["allocations"] = allocations

                volumes[node_detail["Meta"]["volume_index"]] = volume_info
    except nomad.api.exceptions.BaseNomadException:
        # Nomad is down, return the empty dict.
        pass

    return volumes


def get_supported_microarray_platforms(
<<<<<<< HEAD
    platforms_csv: str = "config/supported_microarray_platforms.csv",
=======
    platforms_csv: str = "config/supported_microarray_platforms.csv"
>>>>>>> 022b236d
) -> list:
    """
    Loads our supported microarray platforms file and returns a list of dictionaries
    containing the internal accession, the external accession, and a boolean indicating
    whether or not the platform supports brainarray.
    CSV must be in the format:
    Internal Accession | External Accession | Supports Brainarray
    """
    global SUPPORTED_MICROARRAY_PLATFORMS
    if SUPPORTED_MICROARRAY_PLATFORMS is not None:
        return SUPPORTED_MICROARRAY_PLATFORMS

    SUPPORTED_MICROARRAY_PLATFORMS = []
    with open(platforms_csv) as platforms_file:
        reader = csv.reader(platforms_file)
        for line in reader:
            # Skip the header row
            # Lines are 1 indexed, #BecauseCSV
            if reader.line_num == 1:
                continue

            external_accession = line[1]
            is_brainarray = True if line[2] == "y" else False
            SUPPORTED_MICROARRAY_PLATFORMS.append(
                {
                    "platform_accession": line[0],
                    "external_accession": external_accession,
                    "is_brainarray": is_brainarray,
                }
            )

            # A-GEOD-13158 is the same platform as GPL13158 and this
            # pattern is generalizable. Since we don't want to have to
            # list a lot of platforms twice just with different prefixes,
            # we just convert them and add them to the list.
            if external_accession[:6] == "A-GEOD":
                converted_accession = external_accession.replace("A-GEOD-", "GPL")
                SUPPORTED_MICROARRAY_PLATFORMS.append(
                    {
                        "platform_accession": line[0],
                        "external_accession": converted_accession,
                        "is_brainarray": is_brainarray,
                    }
                )

            # Our list of supported platforms contains both A-GEOD-*
            # and GPL*, so convert both ways.
            if external_accession[:3] == "GPL":
                converted_accession = external_accession.replace("GPL", "A-GEOD-")
                SUPPORTED_MICROARRAY_PLATFORMS.append(
                    {
                        "platform_accession": line[0],
                        "external_accession": converted_accession,
                        "is_brainarray": is_brainarray,
                    }
                )

    return SUPPORTED_MICROARRAY_PLATFORMS


def get_supported_rnaseq_platforms(
<<<<<<< HEAD
    platforms_list: str = "config/supported_rnaseq_platforms.txt",
=======
    platforms_list: str = "config/supported_rnaseq_platforms.txt"
>>>>>>> 022b236d
) -> list:
    """
    Returns a list of RNASeq platforms which are currently supported.
    """
    global SUPPORTED_RNASEQ_PLATFORMS
    if SUPPORTED_RNASEQ_PLATFORMS is not None:
        return SUPPORTED_RNASEQ_PLATFORMS

    SUPPORTED_RNASEQ_PLATFORMS = []
    with open(platforms_list) as platforms_file:
        for line in platforms_file:
            SUPPORTED_RNASEQ_PLATFORMS.append(line.strip())

    return SUPPORTED_RNASEQ_PLATFORMS


def get_readable_affymetrix_names(
<<<<<<< HEAD
    mapping_csv: str = "config/readable_affymetrix_names.csv",
=======
    mapping_csv: str = "config/readable_affymetrix_names.csv"
>>>>>>> 022b236d
) -> Dict:
    """
    Loads the mapping from human readble names to internal accessions for Affymetrix platforms.
    CSV must be in the format:
    Readable Name | Internal Accession
    Returns a dictionary mapping from internal accessions to human readable names.
    """
    global READABLE_PLATFORM_NAMES

    if READABLE_PLATFORM_NAMES is not None:
        return READABLE_PLATFORM_NAMES

    READABLE_PLATFORM_NAMES = {}
    with open(mapping_csv, encoding="utf-8") as mapping_file:
        reader = csv.reader(mapping_file,)
        for line in reader:
            # Skip the header row
            # Lines are 1 indexed, #BecauseCSV
            if reader.line_num == 1:
                continue

            READABLE_PLATFORM_NAMES[line[1]] = line[0]

    return READABLE_PLATFORM_NAMES


def get_affymetrix_annotation_package_name_overrides(
    overrides_csv: str = "config/affymetrix_annotation_package_name_overrides.csv"
) -> Dict:
    """
    Loads the mapping from annotation package name to internal accession for Affymetrix platforms.
    CSV must be in the format:
    Annotation Package Name | Inernal Accession
    """
    global ANNOTATION_PACKAGE_OVERRIDES

    if ANNOTATION_PACKAGE_OVERRIDES is not None:
        return ANNOTATION_PACKAGE_OVERRIDES

    ANNOTATION_PACKAGE_OVERRIDES = {}
    with open(overrides_csv, encoding='utf-8') as overrides_file:
        reader = csv.reader(overrides_file, )
        for line in reader:
            # Skip the header row
            # Lines are 1 indexed, #BecauseCSV
            if reader.line_num == 1:
                continue

            ANNOTATION_PACKAGE_OVERRIDES[line[1]] = line[0]

    return ANNOTATION_PACKAGE_OVERRIDES


def get_internal_microarray_accession(accession_code):
    platforms = get_supported_microarray_platforms()

    for platform in platforms:
        if platform["external_accession"] == accession_code:
            return platform["platform_accession"]
        elif platform["platform_accession"] == accession_code:
            return platform["platform_accession"]

    return None


def get_normalized_platform(external_accession):
    """
    Handles a weirdo cases, where external_accessions in the format
        hugene10stv1 -> hugene10st
    """

    matches = re.findall(r"stv\d$", external_accession)
    for match in matches:
        external_accession = external_accession.replace(match, "st")

    return external_accession


def parse_s3_url(url):
    """
    Parses S3 URL.
    Returns bucket (domain) and file (full path).
    """
    bucket = ""
    path = ""
    if url:
        result = urlparse(url)
        bucket = result.netloc
        path = result.path.strip("/")
    return bucket, path


def get_s3_url(s3_bucket: str, s3_key: str) -> str:
    """
    Calculates the s3 URL for a file from the bucket name and the file key.
    """
    return "%s.s3.amazonaws.com/%s" % (s3_bucket, s3_key)


def calculate_file_size(absolute_file_path):
    return os.path.getsize(absolute_file_path)


def calculate_sha1(absolute_file_path):
    hash_object = hashlib.sha1()
    with open(absolute_file_path, mode="rb") as open_file:
        for buf in iter(partial(open_file.read, io.DEFAULT_BUFFER_SIZE), b""):
            hash_object.update(buf)

    return hash_object.hexdigest()


def get_sra_download_url(run_accession, protocol="fasp"):
    """Try getting the sra-download URL from CGI endpoint"""
<<<<<<< HEAD
    # Ex: curl --data "acc=SRR6718414&accept-proto=fasp&version=2.0" https://www.ncbi.nlm.nih.gov/Traces/names/names.cgi
=======
    # Ex: curl --data "acc=SRR6718414&accept-proto=fasp&version=2.0" \
    #   https://www.ncbi.nlm.nih.gov/Traces/names/names.cgi
>>>>>>> 022b236d
    cgi_url = "https://www.ncbi.nlm.nih.gov/Traces/names/names.cgi"
    data = "acc=" + run_accession + "&accept-proto=" + protocol + "&version=2.0"
    try:
        resp = requests.post(cgi_url, data=data)
    except Exception:
        # Our configured logger needs util, so we use the standard logging library for just this.
        import logging

        logger = logging.getLogger(__name__)
        logger.exception("Bad CGI request!: " + str(cgi_url) + ", " + str(data))
        return None

    if resp.status_code != 200:
        # This isn't on the new servers
        return None
    else:
        try:
            # From: '#2.0\nsrapub|DRR002116|2324796808|2013-07-03T05:51:55Z|50964cfc69091cdbf92ea58aaaf0ac1c||fasp://dbtest@sra-download.ncbi.nlm.nih.gov:data/sracloud/traces/dra0/DRR/000002/DRR002116|200|ok\n'
            # To:  'dbtest@sra-download.ncbi.nlm.nih.gov:data/sracloud/traces/dra0/DRR/000002/DRR002116'

            # Sometimes, the responses from names.cgi makes no sense at all on a per-accession-code basis. This helps us handle that.
            # $ curl --data "acc=SRR5818019&accept-proto=fasp&version=2.0" https://www.ncbi.nlm.nih.gov/Traces/names/names.cgi
            # 2.0\nremote|SRR5818019|434259775|2017-07-11T21:32:08Z|a4bfc16dbab1d4f729c4552e3c9519d1|||400|Only 'https' protocol is allowed for this object
<<<<<<< HEAD
            protocol_header = protocol + "://"
            sra_url = resp.text.split("\n")[1].split("|")[6]
=======
            sra_url = resp.text.split('\n')[1].split('|')[6]
>>>>>>> 022b236d
            return sra_url
        except Exception:
            # Our configured logger needs util
            # so we use the standard logging library for just this.
            import logging

            logger = logging.getLogger(__name__)
<<<<<<< HEAD
            logger.exception(
                "Error parsing CGI response: "
                + str(cgi_url)
                + " "
                + str(data)
                + " "
                + str(resp.text)
            )
=======
            exception_template = "Error parsing CGI response: {0} {1} {2}"
            logger.exception(exception_template.format(str(cgi_url), str(data), str(resp.text)))
>>>>>>> 022b236d
            return None


def get_fasp_sra_download(run_accession: str):
    """Get an URL for SRA using the FASP protocol.

    These URLs should not actually include the protcol."""
    full_url = get_sra_download_url(run_accession, "fasp")
    if full_url:
        sra_url = full_url.split("fasp://")[1]
        return sra_url
    else:
        return None


def get_https_sra_download(run_accession: str):
    """Get an HTTPS URL for SRA."""
    return get_sra_download_url(run_accession, "https")


def load_blacklist(blacklist_csv: str = "config/RNASeqRunBlackList.csv"):
    """ Loads the SRA run blacklist """

    blacklisted_samples = []
    with open(blacklist_csv, encoding="utf-8") as blacklist_file:
        reader = csv.reader(blacklist_file,)
        for line in reader:
            # Skip the header row
            # Lines are 1 indexed, #BecauseCSV
            if reader.line_num == 1:
                continue

            blacklisted_samples.append(line[0].strip())

    return blacklisted_samples


def get_nomad_jobs_breakdown():
    jobs = get_nomad_jobs()
    parameterized_jobs = [job for job in jobs if job["ParameterizedJob"]]

    def get_job_type(job):
        return get_job_details(job)[0]

    def get_job_volume(job):
        return get_job_details(job)[1]

    # groupby must be executed on a sorted iterable
    # ref: https://docs.python.org/2/library/itertools.html#itertools.groupby
    sorted_jobs_by_type = sorted(filter(get_job_type, parameterized_jobs), key=get_job_type)
    aggregated_jobs_by_type = groupby(sorted_jobs_by_type, get_job_type)
    nomad_pending_jobs_by_type, nomad_running_jobs_by_type = _aggregate_nomad_jobs(
        aggregated_jobs_by_type
    )

    # To get the total jobs for running and pending, the easiest
    # AND the most efficient way is to sum up the stats we've
    # already partially summed up.
    nomad_running_jobs = sum(num_jobs for job_type, num_jobs in nomad_running_jobs_by_type.items())
    nomad_pending_jobs = sum(num_jobs for job_type, num_jobs in nomad_pending_jobs_by_type.items())

    sorted_jobs_by_volume = sorted(filter(get_job_volume, parameterized_jobs), key=get_job_volume)
    aggregated_jobs_by_volume = groupby(sorted_jobs_by_volume, get_job_volume)
    nomad_pending_jobs_by_volume, nomad_running_jobs_by_volume = _aggregate_nomad_jobs(
        aggregated_jobs_by_volume
    )

    return {
        "nomad_pending_jobs": nomad_pending_jobs,
        "nomad_running_jobs": nomad_running_jobs,
        "nomad_pending_jobs_by_type": nomad_pending_jobs_by_type,
        "nomad_running_jobs_by_type": nomad_running_jobs_by_type,
        "nomad_pending_jobs_by_volume": nomad_pending_jobs_by_volume,
        "nomad_running_jobs_by_volume": nomad_running_jobs_by_volume,
    }


def get_job_details(job):
    """Given a Nomad Job, as returned by the API, returns the type and volume id"""

    # Surveyor jobs don't have ids and RAM, so handle them specially.
    if job["ID"].startswith("SURVEYOR"):
        return "SURVEYOR", False

    # example SALMON_1_2323
    name_match = re.match(r"(?P<type>\w+)_(?P<volume_id>\d+)_\d+$", job["ID"])
    if not name_match:
        return False, False

    return name_match.group("type"), name_match.group("volume_id")


def _aggregate_nomad_jobs(aggregated_jobs):
    """Aggregates the job counts.

    This is accomplished by using the stats that each
    parameterized job has about its children jobs.

    `jobs` should be a response from the Nomad API's jobs endpoint.
    """
    nomad_running_jobs = {}
    nomad_pending_jobs = {}
    for (aggregate_key, group) in aggregated_jobs:
        pending_jobs_count = 0
        running_jobs_count = 0
        for job in group:
            if job["JobSummary"]["Children"]:  # this can be null
                pending_jobs_count += job["JobSummary"]["Children"]["Pending"]
                running_jobs_count += job["JobSummary"]["Children"]["Running"]

        nomad_pending_jobs[aggregate_key] = pending_jobs_count
        nomad_running_jobs[aggregate_key] = running_jobs_count

    return nomad_pending_jobs, nomad_running_jobs


def queryset_page_iterator(queryset, page_size=2000):
    """ use the performant paginator to iterate over each page in a queryset """
    paginator = PerformantPaginator(queryset, page_size)
    page = paginator.page()
    while True:
        yield page.object_list

        if not page.has_next():
            break
        else:
            page = paginator.page(page.next_page_number())


def queryset_iterator(queryset, page_size=2000):
    """ use the performant paginator to iterate over a queryset """
    for page in queryset_page_iterator(queryset, page_size):
        for item in page:
            yield item


class FileUtils:
    @staticmethod
    def is_archive(file_path):
        extension = FileUtils.get_extension(file_path)
        if not extension:
            return False

        return extension in [".tar", ".tgz", ".gz", ".zip"]

    @staticmethod
    def get_filename(file_path):
        return os.path.basename(file_path)

    @staticmethod
    def get_extension(file_path):
        if not file_path:
            return None

        return os.path.splitext(file_path)[1].lower()<|MERGE_RESOLUTION|>--- conflicted
+++ resolved
@@ -168,11 +168,7 @@
 
 
 def get_supported_microarray_platforms(
-<<<<<<< HEAD
-    platforms_csv: str = "config/supported_microarray_platforms.csv",
-=======
     platforms_csv: str = "config/supported_microarray_platforms.csv"
->>>>>>> 022b236d
 ) -> list:
     """
     Loads our supported microarray platforms file and returns a list of dictionaries
@@ -234,11 +230,7 @@
 
 
 def get_supported_rnaseq_platforms(
-<<<<<<< HEAD
-    platforms_list: str = "config/supported_rnaseq_platforms.txt",
-=======
     platforms_list: str = "config/supported_rnaseq_platforms.txt"
->>>>>>> 022b236d
 ) -> list:
     """
     Returns a list of RNASeq platforms which are currently supported.
@@ -256,11 +248,7 @@
 
 
 def get_readable_affymetrix_names(
-<<<<<<< HEAD
-    mapping_csv: str = "config/readable_affymetrix_names.csv",
-=======
     mapping_csv: str = "config/readable_affymetrix_names.csv"
->>>>>>> 022b236d
 ) -> Dict:
     """
     Loads the mapping from human readble names to internal accessions for Affymetrix platforms.
@@ -375,12 +363,8 @@
 
 def get_sra_download_url(run_accession, protocol="fasp"):
     """Try getting the sra-download URL from CGI endpoint"""
-<<<<<<< HEAD
-    # Ex: curl --data "acc=SRR6718414&accept-proto=fasp&version=2.0" https://www.ncbi.nlm.nih.gov/Traces/names/names.cgi
-=======
     # Ex: curl --data "acc=SRR6718414&accept-proto=fasp&version=2.0" \
     #   https://www.ncbi.nlm.nih.gov/Traces/names/names.cgi
->>>>>>> 022b236d
     cgi_url = "https://www.ncbi.nlm.nih.gov/Traces/names/names.cgi"
     data = "acc=" + run_accession + "&accept-proto=" + protocol + "&version=2.0"
     try:
@@ -404,12 +388,7 @@
             # Sometimes, the responses from names.cgi makes no sense at all on a per-accession-code basis. This helps us handle that.
             # $ curl --data "acc=SRR5818019&accept-proto=fasp&version=2.0" https://www.ncbi.nlm.nih.gov/Traces/names/names.cgi
             # 2.0\nremote|SRR5818019|434259775|2017-07-11T21:32:08Z|a4bfc16dbab1d4f729c4552e3c9519d1|||400|Only 'https' protocol is allowed for this object
-<<<<<<< HEAD
-            protocol_header = protocol + "://"
-            sra_url = resp.text.split("\n")[1].split("|")[6]
-=======
             sra_url = resp.text.split('\n')[1].split('|')[6]
->>>>>>> 022b236d
             return sra_url
         except Exception:
             # Our configured logger needs util
@@ -417,19 +396,8 @@
             import logging
 
             logger = logging.getLogger(__name__)
-<<<<<<< HEAD
-            logger.exception(
-                "Error parsing CGI response: "
-                + str(cgi_url)
-                + " "
-                + str(data)
-                + " "
-                + str(resp.text)
-            )
-=======
             exception_template = "Error parsing CGI response: {0} {1} {2}"
             logger.exception(exception_template.format(str(cgi_url), str(data), str(resp.text)))
->>>>>>> 022b236d
             return None
 
 
