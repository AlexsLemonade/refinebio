--- conflicted
+++ resolved
@@ -8,11 +8,8 @@
     @patch('data_refinery_common.utils.requests.get')
     def test_get_worker_id_cloud(self, mock_get, mock_get_env_variable):
         """Test that a request is made and the global value is stored"""
-<<<<<<< HEAD
-=======
         # Ensure utils.INSTANCE_ID hasn't been set yet in case the
         # order the tests are run in ever changes
->>>>>>> d56848e4
         utils.INSTANCE_ID = None
         mock_get.return_value = Mock(ok=True)
         mock_get.return_value.text = "instance_id"
