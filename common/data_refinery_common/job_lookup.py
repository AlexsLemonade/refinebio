from enum import Enum


class PipelineEnums(Enum):
    """An abstract class to enumerate valid processor pipelines.

    Enumerations which extend this class are valid values for the
    pipeline_required field of the Batches table.
    """
    pass


class ProcessorPipeline(PipelineEnums):
    """Pipelines which perform some kind of processing on the data."""
    AFFY_TO_PCL = "AFFY_TO_PCL"
    SALMON = "SALMON"
<<<<<<< HEAD
=======
    TRANSCRIPTOME_INDEX = "TRANSCRIPTOME_INDEX"
>>>>>>> 606d1c34
    NO_OP = "NO_OP"
    NONE = "NONE"


class DiscoveryPipeline(PipelineEnums):
    """Pipelines which discover appropriate processing for the data."""
    pass


# Maps processor pipeline names to the Celery task definitions.
PROCESSOR_PIPELINE_LOOKUP = {
    "AFFY_TO_PCL": "data_refinery_workers.processors.array_express.affy_to_pcl",
    "NO_OP": "data_refinery_workers.processors.no_op.no_op_processor",
    "SALMON": "data_refinery_workers.processors.salmon.salmon",
<<<<<<< HEAD
=======
    "TRANSCRIPTOME_INDEX": "data_refinery_workers.processors.transcriptome_index.build_index",
>>>>>>> 606d1c34
}


class Downloaders(Enum):
    """An enumeration of downloaders for batch.downloader_task."""
    ARRAY_EXPRESS = "ARRAY_EXPRESS"
    SRA = "SRA"
<<<<<<< HEAD
=======
    TRANSCRIPTOME_INDEX = "TRANSCRIPTOME_INDEX"
>>>>>>> 606d1c34


DOWNLOADER_TASK_LOOKUP = {
    "ARRAY_EXPRESS": "data_refinery_workers.downloaders.array_express.download_array_express",
<<<<<<< HEAD
    "SRA": "data_refinery_workers.downloaders.sra.download_sra"
=======
    "SRA": "data_refinery_workers.downloaders.sra.download_sra",
    "TRANSCRIPTOME_INDEX": ("data_refinery_workers.downloaders."
                            "transcriptome_index.download_transcriptome"),
>>>>>>> 606d1c34
}<|MERGE_RESOLUTION|>--- conflicted
+++ resolved
@@ -14,10 +14,7 @@
     """Pipelines which perform some kind of processing on the data."""
     AFFY_TO_PCL = "AFFY_TO_PCL"
     SALMON = "SALMON"
-<<<<<<< HEAD
-=======
     TRANSCRIPTOME_INDEX = "TRANSCRIPTOME_INDEX"
->>>>>>> 606d1c34
     NO_OP = "NO_OP"
     NONE = "NONE"
 
@@ -32,10 +29,7 @@
     "AFFY_TO_PCL": "data_refinery_workers.processors.array_express.affy_to_pcl",
     "NO_OP": "data_refinery_workers.processors.no_op.no_op_processor",
     "SALMON": "data_refinery_workers.processors.salmon.salmon",
-<<<<<<< HEAD
-=======
     "TRANSCRIPTOME_INDEX": "data_refinery_workers.processors.transcriptome_index.build_index",
->>>>>>> 606d1c34
 }
 
 
@@ -43,19 +37,12 @@
     """An enumeration of downloaders for batch.downloader_task."""
     ARRAY_EXPRESS = "ARRAY_EXPRESS"
     SRA = "SRA"
-<<<<<<< HEAD
-=======
     TRANSCRIPTOME_INDEX = "TRANSCRIPTOME_INDEX"
->>>>>>> 606d1c34
 
 
 DOWNLOADER_TASK_LOOKUP = {
     "ARRAY_EXPRESS": "data_refinery_workers.downloaders.array_express.download_array_express",
-<<<<<<< HEAD
-    "SRA": "data_refinery_workers.downloaders.sra.download_sra"
-=======
     "SRA": "data_refinery_workers.downloaders.sra.download_sra",
     "TRANSCRIPTOME_INDEX": ("data_refinery_workers.downloaders."
                             "transcriptome_index.download_transcriptome"),
->>>>>>> 606d1c34
 }