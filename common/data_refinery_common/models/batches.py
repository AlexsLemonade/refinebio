from enum import Enum
import os
import urllib
import shutil
import boto3
from django.db import transaction
from django.db import models
from data_refinery_common.models.base_models import TimeTrackedModel
from data_refinery_common.models.surveys import SurveyJob
from data_refinery_common.utils import get_env_variable

# Import and set logger
import logging
logger = logging.getLogger(__name__)


DEFAULT_BATCH_PREFIX = "batch_"
RAW_PREFIX = get_env_variable("RAW_PREFIX")
TEMP_PREFIX = get_env_variable("TEMP_PREFIX")
PROCESSED_PREFIX = get_env_variable("PROCESSED_PREFIX")
LOCAL_ROOT_DIR = get_env_variable("LOCAL_ROOT_DIR")
USE_S3 = get_env_variable("USE_S3") == "True"
S3_BUCKET_NAME = get_env_variable("S3_BUCKET_NAME")


class BatchStatuses(Enum):
    """Valid values for the status field of the Batch model."""

    NEW = "NEW"
    DOWNLOADED = "DOWNLOADED"
    PROCESSED = "PROCESSED"


class Batch(TimeTrackedModel):
    """Represents a batch of data.

    The definition of a Batch is intentionally that vague. What a batch
    is will vary from source to source. It could be a single file, or
    a group of files with some kind of logical grouping such as an
    experiment.
    """

    survey_job = models.ForeignKey(SurveyJob, on_delete=models.PROTECT)
    source_type = models.CharField(max_length=256)
    pipeline_required = models.CharField(max_length=256)
    platform_accession_code = models.CharField(max_length=32)
    # One source type uses organism names for this field and the
    # longest organism name is apparently Parastratiosphecomyia
    # stratiosphecomyioides at 44 characters.
    experiment_accession_code = models.CharField(max_length=64)
    experiment_title = models.CharField(max_length=256)
    status = models.CharField(max_length=20)
    release_date = models.DateField()
    last_uploaded_date = models.DateField()

    # This corresponds to the organism taxonomy ID from NCBI.
    organism_id = models.IntegerField()
    # This is the organism name as it appeared in the experiment.
    organism_name = models.CharField(max_length=256)

    _files = None

    def _get_files(self):
        if self._files is None:
            return list(self.file_set.all())
        else:
            return self._files

    def _set_files(self, new_files):
        self._files = new_files

    files = property(_get_files, _set_files)

    @classmethod
    def is_new_batch(cls, batch) -> bool:
        file_names = batch.file_set.all().values("name")
        matching_batches = cls.objects.filter(name__in=file_names)
        return matching_batches.count() == 0

    @classmethod
    @transaction.atomic
    def create_file_and_relationships(cls, *args, **kwargs):
        """Inits and saves a batch and its relationships to its files.

        Expects keyword arguments that could be passed to the init
        method for Batch, with the addition of the keyword
        argument 'files', which must be specified as a list of File
        objects which have already been saved (so they have an id).
        """
        files = kwargs.pop('files', None)
        this_batch = cls(*args, **kwargs)
        if files is None:
            raise KeyError("The 'files' argument must be specified.")
        else:
            this_batch.save()
            this_batch.files.add(*files)

        return this_batch

    class Meta:
        db_table = "batches"


class File(TimeTrackedModel):
    name = models.CharField(max_length=1024)
    download_url = models.CharField(max_length=4096)
    raw_format = models.CharField(max_length=256, null=True)
    processed_format = models.CharField(max_length=256, null=True)
    batch = models.ForeignKey(Batch, on_delete=models.CASCADE)
    size_in_bytes = models.BigIntegerField()

    # This field will denote where in our system the file can be found.
    internal_location = models.CharField(max_length=256, null=True)

    def _get_downloaded_name(self) -> str:
        path = urllib.parse.urlparse(self.download_url).path
        return os.path.basename(path)

    def get_base_name(self) -> str:
        return self.name.replace(("." + self.raw_format), "")

    def get_processed_name(self) -> str:
        file_base = self.get_base_name()
        return file_base + "." + self.processed_format

    def get_raw_dir(self) -> str:
        if USE_S3:
            return os.path.join(RAW_PREFIX, self.internal_location)
        else:
            return os.path.join(LOCAL_ROOT_DIR, RAW_PREFIX, self.internal_location)

    def get_raw_download_path(self) -> str:
        """Get the path to the downloaded file in the raw directory.

        In cases where extraction is necessary, this will not match the
        name of the batch's extracted file.
        """
        return os.path.join(self.get_raw_dir(), self._get_downloaded_name())

    def get_raw_path(self) -> str:
        return os.path.join(self.get_raw_dir(), self.name)

    # The following four functions use the ID of the batch in the
    # temporary paths so it can be removed after processing is complete
    # without interfering with other jobs. An optional dir_name can be
    # used instead.
    def get_temp_dir(self, dir_name: str=None) -> str:
        dir_name = dir_name if dir_name is not None else DEFAULT_BATCH_PREFIX + str(self.batch.id)
        return os.path.join(LOCAL_ROOT_DIR,
                            TEMP_PREFIX,
                            self.internal_location,
                            dir_name)

    def get_temp_download_path(self, dir_name: str=None) -> str:
        """Returns the path of the downloaded file in the temp directory.

<<<<<<< HEAD
        Bases the filename in the returned path off of the filename
        within the download_url. In cases where extraction is
        necessary, this will not match the name of the batch's
        extracted file.
=======
        The base name of returned path is set to the base name of
        download_url. In cases where extraction is necessary, this
        will not match the name of the batch's extracted file.
>>>>>>> 606d1c34
        """
        return os.path.join(self.get_temp_dir(dir_name),
                            self._get_downloaded_name())

    def get_temp_pre_path(self, dir_name: str=None) -> str:
        """Returns the path of the pre-processed file for the batch."""
        return os.path.join(self.get_temp_dir(dir_name),
                            self.name)

    def get_temp_post_path(self, dir_name: str=None) -> str:
        """Returns the path of the post-processed file for the batch."""
        return os.path.join(self.get_temp_dir(dir_name),
                            self.get_processed_name())

    def get_processed_dir(self) -> str:
        if USE_S3:
            return os.path.join(PROCESSED_PREFIX, self.internal_location)
        else:
            return os.path.join(LOCAL_ROOT_DIR, PROCESSED_PREFIX, self.internal_location)

    def get_processed_path(self) -> str:
        return os.path.join(self.get_processed_dir(),
                            self.get_processed_name())

    def _upload_file(self, from_path: str, to_dir: str, to_path: str) -> None:
        """Move the file from from_path to to_path.

        Depending on the value of the USE_S3 environment variable this
        will either move the file to a local directory or to S3.
        """
        if USE_S3:
            bucket = boto3.resource("s3").Bucket(S3_BUCKET_NAME)
            with open(from_path, 'rb') as from_file:
                bucket.put_object(Key=to_path, Body=from_file)
        else:
            os.makedirs(to_dir, exist_ok=True)
            shutil.copyfile(from_path, to_path)

    def upload_raw_file(self, dir_name: str=None) -> None:
        """Moves the batch's raw file out of the temp directory.

        Depending on the value of the USE_S3 environment variable this
        will either move the batch's raw file to the RAW_PREFIX directory
        or to S3.
        """
        temp_path = self.get_temp_pre_path(dir_name)
        raw_dir = self.get_raw_dir()
        raw_path = self.get_raw_path()

        logger.debug("Moving file from %s to %s.", temp_path, raw_path)
        self._upload_file(temp_path, raw_dir, raw_path)

    def download_raw_file(self, dir_name: str=None) -> None:
        """Moves the batch's raw file to the temp directory.

        Depending on the value of the USE_S3 environment variable this
        will either move the batch's raw file from the RAW_PREFIX directory
        or from S3.
        """
        raw_path = self.get_raw_path()
        temp_dir = self.get_temp_dir(dir_name)
        os.makedirs(temp_dir, exist_ok=True)
        temp_path = self.get_temp_pre_path(dir_name)
        if USE_S3:
            bucket = boto3.resource("s3").Bucket(S3_BUCKET_NAME)
            with open(temp_path, 'wb') as temp_file:
                bucket.download_fileobj(raw_path, temp_file)
        else:
            shutil.copyfile(raw_path, temp_path)

    def upload_processed_file(self, dir_name: str=None) -> None:
        """Moves the batch's processed file out of the temp directory.

        Depending on the value of the USE_S3 environment variable this may
        just be to the PROCESSED_PREFIX directory or it may be to S3.
        """
        temp_path = self.get_temp_post_path(dir_name)
        processed_dir = self.get_processed_dir()
        processed_path = self.get_processed_path()
        self._upload_file(temp_path, processed_dir, processed_path)

    def remove_temp_directory(self, dir_name: str=None) -> None:
        temp_dir = self.get_temp_dir(dir_name)
        if os.path.isdir(temp_dir):
            shutil.rmtree(temp_dir)

    def remove_raw_files(self) -> None:
        """Cleans up the raw files that were downloaded for a batch.

        Depending on the value of the USE_S3 environment variable the
        files cleaned up may be stored locally or within S3.
        """
        raw_path = self.get_raw_path()
        if USE_S3:
            bucket = boto3.resource("s3").Bucket(S3_BUCKET_NAME)
            bucket.delete_objects(
                Delete={
                    'Objects': [
                        {
                            'Key': raw_path
                        }
                    ]
                }
            )
        else:
            os.remove(raw_path)

    class Meta:
        db_table = "files"


class BatchKeyValue(TimeTrackedModel):
    """Tracks additional fields for Batches.

    Useful for fields that would be sparsely populated if they were
    their own columns. I.e. one source may have an extra field or two
    that are worth tracking but are specific to that source.
    """

    batch = models.ForeignKey(Batch, on_delete=models.CASCADE)
    key = models.CharField(max_length=256)
    value = models.CharField(max_length=256)

    class Meta:
        db_table = "batch_key_values"<|MERGE_RESOLUTION|>--- conflicted
+++ resolved
@@ -154,16 +154,9 @@
     def get_temp_download_path(self, dir_name: str=None) -> str:
         """Returns the path of the downloaded file in the temp directory.
 
-<<<<<<< HEAD
-        Bases the filename in the returned path off of the filename
-        within the download_url. In cases where extraction is
-        necessary, this will not match the name of the batch's
-        extracted file.
-=======
         The base name of returned path is set to the base name of
         download_url. In cases where extraction is necessary, this
         will not match the name of the batch's extracted file.
->>>>>>> 606d1c34
         """
         return os.path.join(self.get_temp_dir(dir_name),
                             self._get_downloaded_name())
