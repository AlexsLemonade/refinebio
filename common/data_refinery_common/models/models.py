import hashlib
import io
import os
import pytz
import uuid

from datetime import datetime
from functools import partial

from django.contrib.postgres.fields import HStoreField, JSONField
from django.db import transaction
from django.db import models
from django.utils import timezone

from data_refinery_common.models.organism import Organism

"""
# First Order Classes

This represent the primary data types we will be querying
and filtering against.

"""


class Sample(models.Model):

    """
    An individual sample.
    """

    class Meta:
        db_table = "samples"

    def __str__(self):
        return "Sample: " + self.accession_code

    # Identifiers
    accession_code = models.CharField(max_length=255, unique=True)
    title = models.CharField(max_length=255, unique=False, blank=True)

    # Relations
    organism = models.ForeignKey(Organism, blank=True, null=True, on_delete=models.SET_NULL)
    results = models.ManyToManyField('ComputationalResult', through='SampleResultAssociation')
    original_files = models.ManyToManyField('OriginalFile', through='OriginalFileSampleAssociation')

    # Historical Properties
    source_database = models.CharField(max_length=255, blank=False)
    source_archive_url = models.CharField(max_length=255)
    source_filename = models.CharField(max_length=255, blank=False)
    source_absolute_file_path = models.CharField(max_length=255)
    has_raw = models.BooleanField(default=True)  # Did this sample have a raw data source?

    # Technological Properties
    platform_accession_code = models.CharField(max_length=256, blank=True)
    platform_name = models.CharField(max_length=256, blank=True)
    technology = models.CharField(max_length=256, blank=True)
    manufacturer = models.CharField(max_length=256, blank=True)

    # Scientific Properties
    sex = models.CharField(max_length=255, blank=True)
    age = models.DecimalField(max_length=255, blank=True, max_digits=8, decimal_places=3, null=True)
    specimen_part = models.CharField(max_length=255, blank=True)
    genotype = models.CharField(max_length=255, blank=True)
    disease = models.CharField(max_length=255, blank=True)
    disease_stage = models.CharField(max_length=255, blank=True)
    cell_line = models.CharField(max_length=255, blank=True)
    treatment = models.CharField(max_length=255, blank=True)
    race = models.CharField(max_length=255, blank=True)
    subject = models.CharField(max_length=255, blank=True)
    compound = models.CharField(max_length=255, blank=True)
    time = models.CharField(max_length=255, blank=True)

    # Crunch Properties
    is_downloaded = models.BooleanField(default=False)
    is_processed = models.BooleanField(default=False)

    # Common Properties
    is_public = models.BooleanField(default=False)
    created_at = models.DateTimeField(editable=False, default=timezone.now)
    last_modified = models.DateTimeField(default=timezone.now)

    def save(self, *args, **kwargs):
        """ On save, update timestamps """
        current_time = timezone.now()
        if not self.id:
            self.created_at = current_time
        self.last_modified = current_time
        return super(Sample, self).save(*args, **kwargs)

    def to_metadata_dict(self):
        """ Render this Sample as a dict """
        metadata = {}
        metadata['title'] = self.title
        metadata['accession_code'] = self.accession_code
        metadata['organism'] = self.organism.name
        metadata['source_archive_url'] = self.source_archive_url
        metadata['sex'] = self.sex
        metadata['age'] = self.age or ''
        metadata['specimen_part'] = self.specimen_part
        metadata['genotype'] = self.genotype
        metadata['disease'] = self.disease
        metadata['disease_stage'] = self.disease_stage
        metadata['cell_line'] = self.cell_line
        metadata['treatment'] = self.treatment
        metadata['race'] = self.race
        metadata['subject'] = self.subject
        metadata['compound'] = self.compound
        metadata['time'] = self.time
        return metadata

    def get_result_files(self):
        """ Get all of the ComputedFile objects associated with this Sample """
        return ComputedFile.objects.filter(result__in=self.results.all())

    def get_most_recent_smashable_result_file(self):
        """ Get all of the ComputedFile objects associated with this Sample """
        return ComputedFile.objects.filter(
                        result__in=self.results.all(),
                        is_smashable=True,
                    ).first()

    @property
    def pipelines(self):
        """ Returns a list of related pipelines """
        return [p for p in self.results.values_list('pipeline', flat=True).distinct()]


class SampleAnnotation(models.Model):

    """ Semi-standard information associated with a Sample """

    class Meta:
        db_table = "sample_annotations"

    # Relations
    sample = models.ForeignKey(Sample, blank=False, null=False, on_delete=models.CASCADE)

    # Properties
    data = HStoreField(default={})
    is_ccdl = models.BooleanField(default=False)

    # Common Properties
    is_public = models.BooleanField(default=False)
    created_at = models.DateTimeField(editable=False, default=timezone.now)
    last_modified = models.DateTimeField(default=timezone.now)

    def save(self, *args, **kwargs):
        """ On save, update timestamps """
        current_time = timezone.now()
        if not self.id:
            self.created_at = current_time
        self.last_modified = current_time
        return super(SampleAnnotation, self).save(*args, **kwargs)


class Experiment(models.Model):

    """ An Experiment or Study """

    class Meta:
        db_table = "experiments"

    def __str__(self):
        return "Experiment: " + self.accession_code

    # Relations
    samples = models.ManyToManyField('Sample', through='ExperimentSampleAssociation')
    organisms = models.ManyToManyField('Organism', through='ExperimentOrganismAssociation')

    # Identifiers
    accession_code = models.CharField(max_length=64, unique=True)

    # Historical Properties
    source_database = models.CharField(max_length=32)  # "ArrayExpress, "SRA"
    source_url = models.CharField(max_length=256)

    # Properties
    # I was always under the impression that TextFields were slower
    # than CharFields, however the Postgres documentation disagrees:
    # https://www.postgresql.org/docs/9.0/static/datatype-character.html
    title = models.TextField()
    description = models.TextField()
    protocol_description = models.TextField(default="")
    technology = models.CharField(max_length=256, blank=True)
    submitter_institution = models.CharField(max_length=256, blank=True)
    has_publication = models.BooleanField(default=False)
    publication_title = models.TextField(default="")
    publication_doi = models.CharField(max_length=64, blank=True)
    pubmed_id = models.CharField(max_length=32, blank=True)
    source_first_published = models.DateTimeField(null=True)
    source_last_modified = models.DateTimeField(null=True)

    # Common Properties
    is_public = models.BooleanField(default=False)
    created_at = models.DateTimeField(editable=False, default=timezone.now)
    last_modified = models.DateTimeField(default=timezone.now)

    def save(self, *args, **kwargs):
        """ On save, update timestamps """
        current_time = timezone.now()
        if not self.id:
            self.created_at = current_time
        self.last_modified = current_time
        return super(Experiment, self).save(*args, **kwargs)

    def to_metadata_dict(self):
        """ Render this Experiment as a dict """

        metadata = {}
        metadata['title'] = self.title
        metadata['accession_code'] = self.accession_code
        metadata['description'] = self.description
        metadata['protocol_description'] = self.protocol_description
        metadata['technology'] = self.technology
        metadata['submitter_institution'] = self.submitter_institution
        metadata['has_publication'] = self.has_publication
        metadata['publication_title'] = self.publication_title
        metadata['publication_doi'] = self.publication_doi
        metadata['pubmed_id'] = self.pubmed_id
        if self.source_first_published:
            metadata['source_first_published'] = self.source_first_published.strftime(
                '%Y-%m-%dT%H:%M:%S')
        else:
            metadata['source_first_published'] = ''
        if self.source_last_modified:
            metadata['source_last_modified'] = self.source_last_modified.strftime(
                '%Y-%m-%dT%H:%M:%S')
        else:
            metadata['source_last_modified'] = ''

        return metadata


class ExperimentAnnotation(models.Model):

    """ Semi-standard information associated with an Experiment """

    class Meta:
        db_table = "experiment_annotations"

    # Relations
    experiment = models.ForeignKey(Experiment, blank=False, null=False, on_delete=models.CASCADE)

    # Properties
    data = HStoreField(default={})
    is_ccdl = models.BooleanField(default=False)

    # Common Properties
    is_public = models.BooleanField(default=False)
    created_at = models.DateTimeField(editable=False, default=timezone.now)
    last_modified = models.DateTimeField(default=timezone.now)

    def save(self, *args, **kwargs):
        """ On save, update timestamps """
        current_time = timezone.now()
        if not self.id:
            self.created_at = current_time
        self.last_modified = current_time
        return super(ExperimentAnnotation, self).save(*args, **kwargs)


class ComputationalResult(models.Model):

    """ Meta-information about the output of a computer process. (Ex Salmon) """

    class Meta:
        db_table = "computational_results"

    def __str__(self):
        return "ComputationalResult: " + str(self.pk)

    command_executed = models.TextField(blank=True)
    program_version = models.TextField(blank=True)
    system_version = models.CharField(
        max_length=255)  # Generally defined in from data_refinery_workers._version import __version__
    is_ccdl = models.BooleanField(default=True)

    # Human-readable nickname for this computation
    pipeline = models.CharField(max_length=255)

    # Stats
    time_start = models.DateTimeField(blank=True, null=True)
    time_end = models.DateTimeField(blank=True, null=True)

    # Common Properties
    is_public = models.BooleanField(default=False)
    created_at = models.DateTimeField(editable=False, default=timezone.now)
    last_modified = models.DateTimeField(default=timezone.now)

    def save(self, *args, **kwargs):
        """ On save, update timestamps """
        current_time = timezone.now()
        if not self.id:
            self.created_at = current_time
        self.last_modified = current_time
        return super(ComputationalResult, self).save(*args, **kwargs)


class ComputationalResultAnnotation(models.Model):

    """ Non-standard information associated with an ComputationalResult """

    class Meta:
        db_table = "computational_result_annotations"

    # Relations
    result = models.ForeignKey(
        ComputationalResult, blank=False, null=False, on_delete=models.CASCADE)

    # Properties
    data = HStoreField(default={})
    is_ccdl = models.BooleanField(default=True)

    # Common Properties
    is_public = models.BooleanField(default=False)
    created_at = models.DateTimeField(editable=False, default=timezone.now)
    last_modified = models.DateTimeField(default=timezone.now)

    def save(self, *args, **kwargs):
        """ On save, update timestamps """
        current_time = timezone.now()
        if not self.id:
            self.created_at = current_time
        self.last_modified = current_time
        return super(ComputationalResultAnnotation, self).save(*args, **kwargs)

# TODO
# class Gene(models.Model):
    """ A representation of a Gene """

#     class Meta:
#         db_table = "genes"


class OrganismIndex(models.Model):

    """ A special type of process result, necessary for processing other SRA samples """

    class Meta:
        db_table = "organism_index"

    organism = models.ForeignKey(Organism, blank=False, null=False, on_delete=models.CASCADE)

    # ex., "TRANSCRIPTOME_LONG", "TRANSCRIPTOME_SHORT"
    index_type = models.CharField(max_length=255)
<<<<<<< HEAD
    source_version = models.CharField(max_length=255)  # Where do we get this from
=======
                                  # ex., "TRANSCRIPTOME_LONG", "TRANSCRIPTOME_SHORT"
    # This corresponds to Ensembl's release number:
    # http://ensemblgenomes.org/info/about/release_cycle
    # Determined by hitting:
    # http://rest.ensembl.org/info/software?content-type=application/json
    source_version = models.CharField(max_length=255)
>>>>>>> 215b7736
    result = models.ForeignKey(
        ComputationalResult, blank=False, null=False, on_delete=models.CASCADE)

    # Common Properties
    is_public = models.BooleanField(default=True)
    created_at = models.DateTimeField(editable=False, default=timezone.now)
    last_modified = models.DateTimeField(default=timezone.now)

    def save(self, *args, **kwargs):
        """ On save, update timestamps """
        current_time = timezone.now()
        if not self.id:
            self.created_at = current_time
        self.last_modified = current_time
        return super(OrganismIndex, self).save(*args, **kwargs)

"""
# Files

These are the database representations of files
which live on local disk, on ephemeral storage,
or on AWS cloud services.
"""


class OriginalFile(models.Model):

    """ A representation of a file from an external source """

    class Meta:
        db_table = "original_files"

    def __str__(self):
        return "OriginalFile: " + self.get_display_name()

    filename = models.CharField(max_length=255)
    absolute_file_path = models.CharField(max_length=255, blank=True, null=True)
    size_in_bytes = models.BigIntegerField(blank=True, null=True)
    sha1 = models.CharField(max_length=64)

    # Relations
    samples = models.ManyToManyField('Sample', through='OriginalFileSampleAssociation')

    # Historical Properties
    source_url = models.CharField(max_length=255)
    is_archive = models.BooleanField(default=True)
    source_filename = models.CharField(max_length=255, blank=False)

    # Scientific Properties
    has_raw = models.BooleanField(default=True)  # Did this sample have a raw data source?

    # Crunch Properties
    is_downloaded = models.BooleanField(default=False)
    is_processed = models.BooleanField(default=False)

    # Common Properties
    is_public = models.BooleanField(default=False)
    created_at = models.DateTimeField(editable=False, default=timezone.now)
    last_modified = models.DateTimeField(default=timezone.now)

    def save(self, *args, **kwargs):
        """ On save, update timestamps """
        current_time = timezone.now()
        if not self.id:
            self.created_at = current_time
        self.last_modified = current_time
        return super(OriginalFile, self).save(*args, **kwargs)

    def calculate_sha1(self) -> None:
        """ Calculate the SHA1 value of a given file.
        """

        hash_object = hashlib.sha1()
        with open(self.absolute_file_path, mode='rb') as open_file:
            for buf in iter(partial(open_file.read, io.DEFAULT_BUFFER_SIZE), b''):
                hash_object.update(buf)

        self.sha1 = hash_object.hexdigest()
        return self.sha1

    def calculate_size(self) -> None:
        """ Calculate the number of bytes in a given file.
        """
        self.size_in_bytes = os.path.getsize(self.absolute_file_path)
        return self.size_in_bytes

    def get_display_name(self):
        """ For dev convenience """
        if not self.filename:
            return self.source_filename
        else:
            return self.filename


class ComputedFile(models.Model):

    """ A representation of a file created by a data-refinery process """

    class Meta:
        db_table = "computed_files"

    def __str__(self):
        return "ComputedFile: " + str(self.filename)

    # File related
    filename = models.CharField(max_length=255)
    absolute_file_path = models.CharField(max_length=255, blank=True, null=True)
    size_in_bytes = models.BigIntegerField()
    sha1 = models.CharField(max_length=64)

    # Relations
    result = models.ForeignKey(
        ComputationalResult, blank=False, null=False, on_delete=models.CASCADE)
    
    # Scientific
    is_smashable = models.BooleanField(default=False)
    is_qc = models.BooleanField(default=False)

    # AWS
    s3_bucket = models.CharField(max_length=255)
    s3_key = models.CharField(max_length=255)

    # Common Properties
    is_public = models.BooleanField(default=False)
    created_at = models.DateTimeField(editable=False, default=timezone.now)
    last_modified = models.DateTimeField(default=timezone.now)

    def save(self, *args, **kwargs):
        """ On save, update timestamps """
        current_time = timezone.now()
        if not self.id:
            self.created_at = current_time
        self.last_modified = current_time
        return super(ComputedFile, self).save(*args, **kwargs)

    def sync_to_s3(self, s3_bucket=None, s3_key=None) -> bool:
        """ Syncs a file to AWS S3.

        XXX: TODO!
        """
        self.s3_bucket = s3_bucket
        self.s3_key = s3_key
        return True

    def calculate_sha1(self) -> None:
        """ Calculate the SHA1 value of a given file.
        """
        hash_object = hashlib.sha1()
        with open(self.absolute_file_path, mode='rb') as open_file:
            for buf in iter(partial(open_file.read, io.DEFAULT_BUFFER_SIZE), b''):
                hash_object.update(buf)

        self.sha1 = hash_object.hexdigest()
        return self.sha1

    def calculate_size(self) -> None:
        """ Calculate the number of bytes in a given file.
        """
        self.size_in_bytes = os.path.getsize(self.absolute_file_path)
        return self.size_in_bytes


class Dataset(models.Model):

    """ A Dataset is a desired set of experiments/samples to smash and download """

    AGGREGATE_CHOICES = (
        ('ALL', 'All'),
        ('EXPERIMENT', 'Experiment'),
        ('SPECIES', 'Species')
    )

    SCALE_CHOICES = (
        ('NONE', 'None'),
        ('MINMAX', 'Minmax'),
        ('STANDARD', 'Standard'),
        ('ROBUST', 'Robust'),
    )

    # ID
    id = models.UUIDField(primary_key=True, default=uuid.uuid4, editable=False)

    # Experiments and samples live here: {'E-ABC-1': ['SAMP1', 'SAMP2']}
    # This isn't going to be queryable, so we can use JSON-in-text, just make
    # sure we validate properly in and out!
    data = JSONField(default={})

    # Processing properties
    aggregate_by = models.CharField(max_length=255, choices=AGGREGATE_CHOICES, default="EXPERIMENT")
    scale_by = models.CharField(max_length=255, choices=SCALE_CHOICES, default="MINMAX")

    # State properties
    is_processing = models.BooleanField(default=False)  # Data is still editable when False
    is_processed = models.BooleanField(default=False)  # Result has been made
    is_available = models.BooleanField(default=False)  # Result is ready for delivery

    # Fail handling
    success = models.NullBooleanField(null=True)
    failure_reason = models.TextField()

    # Delivery properties
    email_address = models.CharField(max_length=255, blank=True, null=True)
    email_sent = models.BooleanField(default=False)  # Result has been made
    expires_on = models.DateTimeField(blank=True, null=True)

    # Deliverables
    s3_bucket = models.CharField(max_length=255)
    s3_key = models.CharField(max_length=255)

    # Common Properties
    created_at = models.DateTimeField(editable=False, default=timezone.now)
    last_modified = models.DateTimeField(default=timezone.now)

    def save(self, *args, **kwargs):
        """ On save, update timestamps """
        current_time = timezone.now()
        if not self.id:
            self.created_at = current_time
        self.last_modified = current_time
        return super(Dataset, self).save(*args, **kwargs)

    def get_samples(self):
        """ Retuns all of the Sample objects in this Dataset """

        all_samples = []
        for sample_list in self.data.values():
            all_samples = all_samples + sample_list
        all_samples = list(set(all_samples))

        return Sample.objects.filter(accession_code__in=all_samples)

    def get_experiments(self):
        """ Retuns all of the Experiments objects in this Dataset """

        all_experiments = []
        for experiment in self.data.keys():
            all_experiments.append(experiment)
        all_experiments = list(set(all_experiments))

        return Experiment.objects.filter(accession_code__in=all_experiments)

    def get_samples_by_experiment(self):
        """ Returns a dict of sample QuerySets, for samples grouped by experiment. """
        all_samples = {}

        for experiment, samples in self.data.items():
            all_samples[experiment] = Sample.objects.filter(accession_code__in=samples)

        return all_samples

    def get_samples_by_species(self):
        """ Returns a dict of sample QuerySets, for samples grouped by species. """

        by_species = {}
        all_samples = self.get_samples()
        for sample in all_samples:
            if not by_species.get(sample.organism.name, None):
                by_species[sample.organism.name] = [sample]
            else:
                by_species[sample.organism.name].append(sample)

        return by_species

    def get_aggregated_samples(self):
        """ Uses aggregate_by to return smasher-ready a sample dict. """

        if self.aggregate_by == "ALL":
            return {'ALL': self.get_samples()}
        elif self.aggregate_by == "EXPERIMENT":
            return self.get_samples_by_experiment()
        else:
            return self.get_samples_by_species()

"""
# Associations

These represent the relationships between items in the other tables.
"""


class ExperimentSampleAssociation(models.Model):

    experiment = models.ForeignKey(Experiment, blank=False, null=False, on_delete=models.CASCADE)
    sample = models.ForeignKey(Sample, blank=False, null=False, on_delete=models.CASCADE)

    class Meta:
        db_table = "experiment_sample_associations"
        unique_together = ('experiment', 'sample')



class ExperimentOrganismAssociation(models.Model):

    experiment = models.ForeignKey(Experiment, blank=False, null=False, on_delete=models.CASCADE)
    organism = models.ForeignKey(Organism, blank=False, null=False, on_delete=models.CASCADE)

    class Meta:
        db_table = "experiment_organism_associations"
        unique_together = ('experiment', 'organism')



class DownloaderJobOriginalFileAssociation(models.Model):

    downloader_job = models.ForeignKey(
        "data_refinery_common.DownloaderJob", blank=False, null=False, on_delete=models.CASCADE)
    original_file = models.ForeignKey(
        OriginalFile, blank=False, null=False, on_delete=models.CASCADE)

    class Meta:
        db_table = "downloaderjob_originalfile_associations"
        unique_together = ('downloader_job', 'original_file')



class ProcessorJobOriginalFileAssociation(models.Model):

    processor_job = models.ForeignKey(
        "data_refinery_common.ProcessorJob", blank=False, null=False, on_delete=models.CASCADE)
    original_file = models.ForeignKey(
        OriginalFile, blank=False, null=False, on_delete=models.CASCADE)

    class Meta:
        db_table = "processorjob_originalfile_associations"
        unique_together = ('processor_job', 'original_file')



class ProcessorJobDatasetAssociation(models.Model):

    processor_job = models.ForeignKey(
        "data_refinery_common.ProcessorJob", blank=False, null=False, on_delete=models.CASCADE)
    dataset = models.ForeignKey(Dataset, blank=False, null=False, on_delete=models.CASCADE)

    class Meta:
        db_table = "processorjob_dataset_associations"


class OriginalFileSampleAssociation(models.Model):

    original_file = models.ForeignKey(
        OriginalFile, blank=False, null=False, on_delete=models.CASCADE)
    sample = models.ForeignKey(Sample, blank=False, null=False, on_delete=models.CASCADE)

    class Meta:
        db_table = "original_file_sample_associations"
        unique_together = ('original_file', 'sample')



class SampleResultAssociation(models.Model):

    sample = models.ForeignKey(Sample, blank=False, null=False, on_delete=models.CASCADE)
    result = models.ForeignKey(
        ComputationalResult, blank=False, null=False, on_delete=models.CASCADE)

    class Meta:
        db_table = "sample_result_associations"
        unique_together = ('result', 'sample')<|MERGE_RESOLUTION|>--- conflicted
+++ resolved
@@ -344,16 +344,11 @@
 
     # ex., "TRANSCRIPTOME_LONG", "TRANSCRIPTOME_SHORT"
     index_type = models.CharField(max_length=255)
-<<<<<<< HEAD
-    source_version = models.CharField(max_length=255)  # Where do we get this from
-=======
-                                  # ex., "TRANSCRIPTOME_LONG", "TRANSCRIPTOME_SHORT"
     # This corresponds to Ensembl's release number:
     # http://ensemblgenomes.org/info/about/release_cycle
     # Determined by hitting:
     # http://rest.ensembl.org/info/software?content-type=application/json
     source_version = models.CharField(max_length=255)
->>>>>>> 215b7736
     result = models.ForeignKey(
         ComputationalResult, blank=False, null=False, on_delete=models.CASCADE)
 
@@ -467,7 +462,7 @@
     # Relations
     result = models.ForeignKey(
         ComputationalResult, blank=False, null=False, on_delete=models.CASCADE)
-    
+
     # Scientific
     is_smashable = models.BooleanField(default=False)
     is_qc = models.BooleanField(default=False)
