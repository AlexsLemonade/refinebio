--- conflicted
+++ resolved
@@ -336,19 +336,10 @@
     @property
     def platforms(self):
         """ Returns a list of related pipelines """
-<<<<<<< HEAD
         return [p for p in self.samples.values_list('platform_accession_code', flat=True).distinct()]
 
     def get_processed_samples(self):
         return self.samples.filter(is_processed=True)
-=======
-        return list(set([sample.platform_name for sample in self.samples.all()]))
-
-    @property
-    def pretty_platforms(self):
-        """ Returns a prettified list of related pipelines """
-        return list(set([sample.pretty_platform for sample in self.samples.all()]))
->>>>>>> e0d8c5ac
 
     @property
     def processed_samples(self):
