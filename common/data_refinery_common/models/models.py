import hashlib
import io
import os
import pytz
import uuid

from datetime import datetime
from functools import partial

from django.contrib.postgres.fields import HStoreField, JSONField
from django.db import transaction
from django.db import models
from django.utils import timezone

from data_refinery_common.models.organism import Organism

"""
# First Order Classes

This represent the primary data types we will be querying
and filtering against.

"""

class Sample(models.Model):
    """
    An individual sample.
    """

    class Meta:
        db_table = "samples"

    def __str__ (self):
        return "Sample: " + self.accession_code

    # Identifiers
    accession_code = models.CharField(max_length=255, unique=True)
    title = models.CharField(max_length=255, unique=False, blank=True)

    # Relations
    organism = models.ForeignKey(Organism, blank=True, null=True, on_delete=models.SET_NULL)
    results = models.ManyToManyField('ComputationalResult', through='SampleResultAssociation')
    original_files = models.ManyToManyField('OriginalFile', through='OriginalFileSampleAssociation')

    # Historical Properties
    source_archive_url = models.CharField(max_length=255)
    source_filename = models.CharField(max_length=255, blank=False)
    source_absolute_file_path = models.CharField(max_length=255)
    has_raw = models.BooleanField(default=True) # Did this sample have a raw data source?

    # Scientific Properties
    sex = models.CharField(max_length=255, blank=True)
    age = models.DecimalField(max_length=255, blank=True, max_digits=8, decimal_places=3, null=True)
    specimen_part = models.CharField(max_length=255, blank=True)
    genotype = models.CharField(max_length=255, blank=True)
    disease = models.CharField(max_length=255, blank=True)
    disease_stage = models.CharField(max_length=255, blank=True)
    cell_line = models.CharField(max_length=255, blank=True)
    treatment = models.CharField(max_length=255, blank=True)
    race = models.CharField(max_length=255, blank=True)
    subject = models.CharField(max_length=255, blank=True)
    compound = models.CharField(max_length=255, blank=True)
    time = models.CharField(max_length=255, blank=True)

    # Crunch Properties
    is_downloaded = models.BooleanField(default=False)
    is_processed = models.BooleanField(default=False)

    # Common Properties
    is_public = models.BooleanField(default=False)
    created_at = models.DateTimeField(editable=False, default=timezone.now)
    last_modified = models.DateTimeField(default=timezone.now)

    def save(self, *args, **kwargs):
        """ On save, update timestamps """
        current_time = timezone.now()
        if not self.id:
            self.created_at = current_time
        self.last_modified = current_time
        return super(Sample, self).save(*args, **kwargs)

    def get_result_files(self):
        """ Get all of the ComputedFile objects associated with this Sample """
        return ComputedFile.objects.filter(result__in=self.results.all())

<<<<<<< HEAD
    def to_metadata_dict(self):
        """ Render this Sample as a dict """
        metadata = {}
        metadata['title'] = self.title
        metadata['accession_code'] = self.accession_code
        metadata['organism'] = self.organism.name
        metadata['source_archive_url'] = self.source_archive_url
        metadata['sex'] = self.sex
        metadata['age'] = self.age or ''
        metadata['specimen_part'] = self.specimen_part
        metadata['genotype'] = self.genotype
        metadata['disease'] = self.disease
        metadata['disease_stage'] = self.disease_stage
        metadata['cell_line'] = self.cell_line
        metadata['treatment'] = self.treatment
        metadata['race'] = self.race
        metadata['subject'] = self.subject
        metadata['compound'] = self.compound
        metadata['time'] = self.time
        return metadata
=======
    @property
    def pipelines(self):
        """ Returns a list of related pipelines """
        return [p for p in self.results.values_list('pipeline', flat=True).distinct()]
>>>>>>> 9c539f05

class SampleAnnotation(models.Model):
    """ Semi-standard information associated with a Sample """

    class Meta:
        db_table = "sample_annotations"

    # Relations
    sample = models.ForeignKey(Sample, blank=False, null=False, on_delete=models.CASCADE)

    # Properties
    data = HStoreField(default={})
    is_ccdl = models.BooleanField(default=False)

    # Common Properties
    is_public = models.BooleanField(default=False)
    created_at = models.DateTimeField(editable=False, default=timezone.now)
    last_modified = models.DateTimeField(default=timezone.now)

    def save(self, *args, **kwargs):
        """ On save, update timestamps """
        current_time = timezone.now()
        if not self.id:
            self.created_at = current_time
        self.last_modified = current_time
        return super(SampleAnnotation, self).save(*args, **kwargs)

class Experiment(models.Model):
    """ An Experiment or Study """

    class Meta:
        db_table = "experiments"

    def __str__ (self):
        return "Experiment: " + self.accession_code

    # Relations
    samples = models.ManyToManyField('Sample', through='ExperimentSampleAssociation')
    organisms = models.ManyToManyField('Organism', through='ExperimentOrganismAssociation')

    # Identifiers
    accession_code = models.CharField(max_length=64, unique=True)

    # Historical Properties
    source_database = models.CharField(max_length=32) # "ArrayExpress, "SRA"
    source_url = models.CharField(max_length=256)

    # Properties
    ## I was always under the impression that TextFields were slower
    ## than CharFields, however the Postgres documentation disagrees:
    ## https://www.postgresql.org/docs/9.0/static/datatype-character.html
    title = models.TextField()
    description = models.TextField()
    protocol_description = models.TextField(default="")
    platform_accession_code = models.CharField(max_length=256, blank=True)
    platform_name = models.CharField(max_length=256, blank=True)
    technology = models.CharField(max_length=256, blank=True)
    submitter_institution = models.CharField(max_length=256, blank=True)
    has_publication = models.BooleanField(default=False)
    publication_title = models.TextField(default="")
    publication_doi = models.CharField(max_length=64, blank=True)
    pubmed_id = models.CharField(max_length=32, blank=True)
    source_first_published = models.DateTimeField(null=True)
    source_last_modified = models.DateTimeField(null=True)

    # Common Properties
    is_public = models.BooleanField(default=False)
    created_at = models.DateTimeField(editable=False, default=timezone.now)
    last_modified = models.DateTimeField(default=timezone.now)

    def save(self, *args, **kwargs):
        """ On save, update timestamps """
        current_time = timezone.now()
        if not self.id:
            self.created_at = current_time
        self.last_modified = current_time
        return super(Experiment, self).save(*args, **kwargs)

    def to_metadata_dict(self):
        """ Render this Experiment as a dict """

        metadata = {}
        metadata['title'] = self.title
        metadata['accession_code'] = self.accession_code
        metadata['description'] = self.description
        metadata['protocol_description'] = self.protocol_description
        metadata['platform_accession_code'] = self.platform_accession_code
        metadata['platform_name'] = self.platform_name
        metadata['technology'] = self.technology
        metadata['submitter_institution'] = self.submitter_institution
        metadata['has_publication'] = self.has_publication
        metadata['publication_title'] = self.publication_title
        metadata['publication_doi'] = self.publication_doi
        metadata['pubmed_id'] = self.pubmed_id
        if self.source_first_published:
            metadata['source_first_published'] = self.source_first_published.strftime('%Y-%m-%dT%H:%M:%S')
        else:
            metadata['source_first_published'] = ''
        if self.source_last_modified:
            metadata['source_last_modified'] = self.source_last_modified.strftime('%Y-%m-%dT%H:%M:%S')
        else:
            metadata['source_last_modified'] = ''

        return metadata

class ExperimentAnnotation(models.Model):
    """ Semi-standard information associated with an Experiment """

    class Meta:
        db_table = "experiment_annotations"

    # Relations
    experiment = models.ForeignKey(Experiment, blank=False, null=False, on_delete=models.CASCADE)

    # Properties
    data = HStoreField(default={})
    is_ccdl = models.BooleanField(default=False)

    # Common Properties
    is_public = models.BooleanField(default=False)
    created_at = models.DateTimeField(editable=False, default=timezone.now)
    last_modified = models.DateTimeField(default=timezone.now)

    def save(self, *args, **kwargs):
        """ On save, update timestamps """
        current_time = timezone.now()
        if not self.id:
            self.created_at = current_time
        self.last_modified = current_time
        return super(ExperimentAnnotation, self).save(*args, **kwargs)

class ComputationalResult(models.Model):
    """ Meta-information about the output of a computer process. (Ex Salmon) """

    class Meta:
        db_table = "computational_results"

    def __str__ (self):
        return "ComputationalResult: " + str(self.pk)

    command_executed = models.TextField(blank=True)
    program_version = models.TextField(blank=True)
    system_version = models.CharField(max_length=255) # Generally defined in from data_refinery_workers._version import __version__
    is_ccdl = models.BooleanField(default=True)

    # Human-readable nickname for this computation
    pipeline = models.CharField(max_length=255)

    # Stats
    time_start = models.DateTimeField(blank=True, null=True)
    time_end = models.DateTimeField(blank=True, null=True)

    # Common Properties
    is_public = models.BooleanField(default=False)
    created_at = models.DateTimeField(editable=False, default=timezone.now)
    last_modified = models.DateTimeField(default=timezone.now)

    def save(self, *args, **kwargs):
        """ On save, update timestamps """
        current_time = timezone.now()
        if not self.id:
            self.created_at = current_time
        self.last_modified = current_time
        return super(ComputationalResult, self).save(*args, **kwargs)

class ComputationalResultAnnotation(models.Model):
    """ Non-standard information associated with an ComputationalResult """

    class Meta:
        db_table = "computational_result_annotations"

    # Relations
    result = models.ForeignKey(ComputationalResult, blank=False, null=False, on_delete=models.CASCADE)

    # Properties
    data = HStoreField(default={})
    is_ccdl = models.BooleanField(default=True)

    # Common Properties
    is_public = models.BooleanField(default=False)
    created_at = models.DateTimeField(editable=False, default=timezone.now)
    last_modified = models.DateTimeField(default=timezone.now)

    def save(self, *args, **kwargs):
        """ On save, update timestamps """
        current_time = timezone.now()
        if not self.id:
            self.created_at = current_time
        self.last_modified = current_time
        return super(ComputationalResultAnnotation, self).save(*args, **kwargs)

# TODO
# class Gene(models.Model):
    """ A representation of a Gene """

#     class Meta:
#         db_table = "genes"

class OrganismIndex(models.Model):
    """ A special type of process result, necessary for processing other SRA samples """

    class Meta:
        db_table = "organism_index"

    organism = models.ForeignKey(Organism, blank=False, null=False, on_delete=models.CASCADE)
    index_type = models.CharField(max_length=255) # ex., "TRANSCRIPTOME_LONG", "TRANSCRIPTOME_SHORT"
    source_version = models.CharField(max_length=255) # Where do we get this from
    result = models.ForeignKey(ComputationalResult, blank=False, null=False, on_delete=models.CASCADE)

    # Common Properties
    is_public = models.BooleanField(default=True)
    created_at = models.DateTimeField(editable=False, default=timezone.now)
    last_modified = models.DateTimeField(default=timezone.now)

    def save(self, *args, **kwargs):
        """ On save, update timestamps """
        current_time = timezone.now()
        if not self.id:
            self.created_at = current_time
        self.last_modified = current_time
        return super(OrganismIndex, self).save(*args, **kwargs)

"""
# Files

These are the database representations of files
which live on local disk, on ephemeral storage,
or on AWS cloud services.
"""

class OriginalFile(models.Model):
    """ A representation of a file from an external source """

    class Meta:
        db_table = "original_files"

    def __str__ (self):
        return "OriginalFile: " + self.get_display_name()

    filename = models.CharField(max_length=255)
    absolute_file_path = models.CharField(max_length=255, blank=True, null=True)
    size_in_bytes = models.BigIntegerField(blank=True, null=True)
    sha1 = models.CharField(max_length=64)

    # Relations
    samples = models.ManyToManyField('Sample', through='OriginalFileSampleAssociation')

    # Historical Properties
    source_url = models.CharField(max_length=255)
    is_archive = models.BooleanField(default=True)
    source_filename = models.CharField(max_length=255, blank=False)

    # Scientific Properties
    has_raw = models.BooleanField(default=True) # Did this sample have a raw data source?

    # Crunch Properties
    is_downloaded = models.BooleanField(default=False)
    is_processed = models.BooleanField(default=False)

    # Common Properties
    is_public = models.BooleanField(default=False)
    created_at = models.DateTimeField(editable=False, default=timezone.now)
    last_modified = models.DateTimeField(default=timezone.now)

    def save(self, *args, **kwargs):
        """ On save, update timestamps """
        current_time = timezone.now()
        if not self.id:
            self.created_at = current_time
        self.last_modified = current_time
        return super(OriginalFile, self).save(*args, **kwargs)

    def calculate_sha1(self) -> None:
        """ Calculate the SHA1 value of a given file.
        """

        hash_object = hashlib.sha1()
        with open(self.absolute_file_path, mode='rb') as open_file:
            for buf in iter(partial(open_file.read, io.DEFAULT_BUFFER_SIZE), b''):
                hash_object.update(buf)

        self.sha1 = hash_object.hexdigest()
        return self.sha1

    def calculate_size(self) -> None:
        """ Calculate the number of bytes in a given file.
        """
        self.size_in_bytes = os.path.getsize(self.absolute_file_path)
        return self.size_in_bytes

    def get_display_name(self):
        """ For dev convenience """
        if not self.filename:
            return self.source_filename
        else:
            return self.filename

class ComputedFile(models.Model):
    """ A representation of a file created by a data-refinery process """

    class Meta:
        db_table = "computed_files"

    def __str__ (self):
        return "ComputedFile: " + str(self.filename)

    filename = models.CharField(max_length=255)
    absolute_file_path = models.CharField(max_length=255, blank=True, null=True)
    size_in_bytes = models.BigIntegerField()
    sha1 = models.CharField(max_length=64)

    result = models.ForeignKey(ComputationalResult, blank=False, null=False, on_delete=models.CASCADE)
    s3_bucket = models.CharField(max_length=255)
    s3_key = models.CharField(max_length=255)

    # Common Properties
    is_public = models.BooleanField(default=False)
    created_at = models.DateTimeField(editable=False, default=timezone.now)
    last_modified = models.DateTimeField(default=timezone.now)

    def save(self, *args, **kwargs):
        """ On save, update timestamps """
        current_time = timezone.now()
        if not self.id:
            self.created_at = current_time
        self.last_modified = current_time
        return super(ComputedFile, self).save(*args, **kwargs)

    def sync_to_s3(self, s3_bucket=None, s3_key=None) -> bool:
        """ Syncs a file to AWS S3.

        XXX: TODO!
        """
        self.s3_bucket = s3_bucket
        self.s3_key = s3_key
        return True

    def calculate_sha1(self) -> None:
        """ Calculate the SHA1 value of a given file.
        """
        hash_object = hashlib.sha1() 
        with open(self.absolute_file_path, mode='rb') as open_file:
            for buf in iter(partial(open_file.read, io.DEFAULT_BUFFER_SIZE), b''):
                hash_object.update(buf)

        self.sha1 = hash_object.hexdigest()
        return self.sha1

    def calculate_size(self) -> None:
        """ Calculate the number of bytes in a given file.
        """
        self.size_in_bytes = os.path.getsize(self.absolute_file_path)
        return self.size_in_bytes

class Dataset(models.Model):
    """ A Dataset is a desired set of experiments/samples to smash and download """

    AGGREGATE_CHOICES = (
        ('ALL', 'All'),
        ('EXPERIMENT', 'Experiment'),
        ('SPECIES', 'Species')
    )

    SCALE_CHOICES = (
        ('NONE', 'None'),
        ('MINMAX', 'Minmax'),
        ('STANDARD', 'Standard'),
        ('ROBUST', 'Robust'),
    )

    # ID
    id = models.UUIDField(primary_key=True, default=uuid.uuid4, editable=False)

    # Experiments and samples live here: {'E-ABC-1': ['SAMP1', 'SAMP2']}
    # This isn't going to be queryable, so we can use JSON-in-text, just make
    # sure we validate properly in and out!
    data = JSONField(default={})

    # Processing properties
    aggregate_by = models.CharField(max_length=255, choices=AGGREGATE_CHOICES, default="EXPERIMENT")
    scale_by = models.CharField(max_length=255, choices=SCALE_CHOICES, default="MINMAX")

    # State properties
    is_processing = models.BooleanField(default=False) # Data is still editable when False
    is_processed = models.BooleanField(default=False) # Result has been made
    is_available = models.BooleanField(default=False) # Result is ready for delivery

    # Fail handling
    success = models.NullBooleanField(null=True)
    failure_reason = models.TextField()

    # Delivery properties
    email_address = models.CharField(max_length=255, blank=True, null=True)
    email_sent = models.BooleanField(default=False) # Result has been made
    expires_on = models.DateTimeField(blank=True, null=True)

    # Deliverables
    s3_bucket = models.CharField(max_length=255)
    s3_key = models.CharField(max_length=255)

    # Common Properties
    created_at = models.DateTimeField(editable=False, default=timezone.now)
    last_modified = models.DateTimeField(default=timezone.now)

    def save(self, *args, **kwargs):
        """ On save, update timestamps """
        current_time = timezone.now()
        if not self.id:
            self.created_at = current_time
        self.last_modified = current_time
        return super(Dataset, self).save(*args, **kwargs)

    def get_samples(self):
        """ Retuns all of the Sample objects in this Dataset """

        all_samples = []
        for sample_list in self.data.values(): 
            all_samples = all_samples + sample_list
        all_samples = list(set(all_samples))

        return Sample.objects.filter(accession_code__in=all_samples)

    def get_experiments(self):
        """ Retuns all of the Experiments objects in this Dataset """

        all_experiments = []
        for experiment in self.data.keys(): 
            all_experiments.append(experiment)
        all_experiments = list(set(all_experiments))

        return Experiment.objects.filter(accession_code__in=all_experiments)

    def get_samples_by_experiment(self):
        """ Returns a dict of sample QuerySets, for samples grouped by experiment. """
        all_samples = {}

        for experiment, samples in self.data.items():
            all_samples[experiment] = Sample.objects.filter(accession_code__in=samples)

        return all_samples

    def get_samples_by_species(self):
        """ Returns a dict of sample QuerySets, for samples grouped by species. """

        by_species = {}
        all_samples = self.get_samples()
        for sample in all_samples:
            if not by_species.get(sample.organism.name, None):
                by_species[sample.organism.name] = [sample]
            else:
                by_species[sample.organism.name].append(sample)

        return by_species

    def get_aggregated_samples(self):
        """ Uses aggregate_by to return smasher-ready a sample dict. """

        if self.aggregate_by == "ALL":
            return {'ALL': self.get_samples()}
        elif self.aggregate_by == "EXPERIMENT":
            return self.get_samples_by_experiment()
        else:
            return self.get_samples_by_species()

"""
# Associations

These represent the relationships between items in the other tables. 
"""

class ExperimentSampleAssociation(models.Model):

    experiment = models.ForeignKey(Experiment, blank=False, null=False, on_delete=models.CASCADE)
    sample = models.ForeignKey(Sample, blank=False, null=False, on_delete=models.CASCADE)

    class Meta:
        db_table = "experiment_sample_associations"

class ExperimentOrganismAssociation(models.Model):

    experiment = models.ForeignKey(Experiment, blank=False, null=False, on_delete=models.CASCADE)
    organism = models.ForeignKey(Organism, blank=False, null=False, on_delete=models.CASCADE)

    class Meta:
        db_table = "experiment_organism_associations"

class DownloaderJobOriginalFileAssociation(models.Model):

    downloader_job = models.ForeignKey("data_refinery_common.DownloaderJob", blank=False, null=False, on_delete=models.CASCADE)
    original_file = models.ForeignKey(OriginalFile, blank=False, null=False, on_delete=models.CASCADE)

    class Meta:
        db_table = "downloaderjob_originalfile_associations"

class ProcessorJobOriginalFileAssociation(models.Model):

    processor_job = models.ForeignKey("data_refinery_common.ProcessorJob", blank=False, null=False, on_delete=models.CASCADE)
    original_file = models.ForeignKey(OriginalFile, blank=False, null=False, on_delete=models.CASCADE)

    class Meta:
        db_table = "processorjob_originalfile_associations"

class ProcessorJobDatasetAssociation(models.Model):

    processor_job = models.ForeignKey("data_refinery_common.ProcessorJob", blank=False, null=False, on_delete=models.CASCADE)
    dataset = models.ForeignKey(Dataset, blank=False, null=False, on_delete=models.CASCADE)

    class Meta:
        db_table = "processorjob_dataset_associations"

class OriginalFileSampleAssociation(models.Model):

    original_file = models.ForeignKey(OriginalFile, blank=False, null=False, on_delete=models.CASCADE)
    sample = models.ForeignKey(Sample, blank=False, null=False, on_delete=models.CASCADE)

    class Meta:
        db_table = "original_file_sample_associations"

class SampleResultAssociation(models.Model):

    sample = models.ForeignKey(Sample, blank=False, null=False, on_delete=models.CASCADE)
    result = models.ForeignKey(ComputationalResult, blank=False, null=False, on_delete=models.CASCADE)

    class Meta:
        db_table = "sample_result_associations"<|MERGE_RESOLUTION|>--- conflicted
+++ resolved
@@ -79,11 +79,6 @@
         self.last_modified = current_time
         return super(Sample, self).save(*args, **kwargs)
 
-    def get_result_files(self):
-        """ Get all of the ComputedFile objects associated with this Sample """
-        return ComputedFile.objects.filter(result__in=self.results.all())
-
-<<<<<<< HEAD
     def to_metadata_dict(self):
         """ Render this Sample as a dict """
         metadata = {}
@@ -104,12 +99,15 @@
         metadata['compound'] = self.compound
         metadata['time'] = self.time
         return metadata
-=======
+
+    def get_result_files(self):
+        """ Get all of the ComputedFile objects associated with this Sample """
+        return ComputedFile.objects.filter(result__in=self.results.all())
+
     @property
     def pipelines(self):
         """ Returns a list of related pipelines """
         return [p for p in self.results.values_list('pipeline', flat=True).distinct()]
->>>>>>> 9c539f05
 
 class SampleAnnotation(models.Model):
     """ Semi-standard information associated with a Sample """
