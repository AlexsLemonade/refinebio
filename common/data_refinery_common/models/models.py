--- conflicted
+++ resolved
@@ -8,12 +8,7 @@
 from functools import partial
 
 from django.conf import settings
-<<<<<<< HEAD
 from django.contrib.postgres.fields import ArrayField, HStoreField, JSONField
-
-=======
-from django.contrib.postgres.fields import HStoreField, JSONField
->>>>>>> 239fbf82
 from django.db import transaction
 from django.db import models
 from django.utils import timezone
