--- conflicted
+++ resolved
@@ -24,11 +24,8 @@
     common/$(ls common -1 | sort --version-sort | tail -1)
 
 COPY api/ .
-<<<<<<< HEAD
 COPY config/ config/
-=======
 COPY setup.cfg .
->>>>>>> 55cd2dc4
 
 ARG SYSTEM_VERSION
 ENV SYSTEM_VERSION=$SYSTEM_VERSION
