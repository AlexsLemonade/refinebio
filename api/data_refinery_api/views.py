--- conflicted
+++ resolved
@@ -543,31 +543,6 @@
                         except Exception:
                             city = "COULD_NOT_DETERMINE"
 
-<<<<<<< HEAD
-                        new_user_text = (
-                            "New user "
-                            + supplied_email_address
-                            + " from "
-                            + city
-                            + " ["
-                            + remote_ip
-                            + "] downloaded a dataset! ("
-                            + str(old_object.id)
-                            + ")"
-                        )
-                        webhook_url = settings.ENGAGEMENTBOT_WEBHOOK
-                        slack_json = {
-                            "channel": "ccdl-general",  # Move to robots when we get sick of these
-                            "username": "EngagementBot",
-                            "icon_emoji": ":halal:",
-                            "attachments": [{"color": "good", "text": new_user_text}],
-                        }
-                        response = requests.post(
-                            webhook_url,
-                            json=slack_json,
-                            headers={"Content-Type": "application/json"},
-                            timeout=10,
-=======
                         user_agent = self.request.META.get('HTTP_USER_AGENT', None)
                         total_samples = len(set([accession_code for experiment in new_data.values() for accession_code in experiment]))
                         response = requests.post(
@@ -610,7 +585,6 @@
                             },
                             headers={'Content-Type': 'application/json'},
                             timeout=10
->>>>>>> 022b236d
                         )
                     except Exception as e:
                         # It doens't really matter if this didn't work
