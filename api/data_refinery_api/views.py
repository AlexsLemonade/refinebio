from django.conf import settings
from django.db.models import Count, Prefetch
from django.db.models.aggregates import Avg
from django.db.models.expressions import F
from django.http import Http404, HttpResponse, HttpResponseRedirect, HttpResponseBadRequest
from django.shortcuts import get_object_or_404

from django_filters.rest_framework import DjangoFilterBackend
import django_filters

from rest_framework.exceptions import APIException
from rest_framework.pagination import LimitOffsetPagination
from rest_framework.views import APIView
from rest_framework.response import Response
from rest_framework.reverse import reverse
from rest_framework.settings import api_settings
from rest_framework.exceptions import ValidationError
from rest_framework import status, filters, generics

from data_refinery_common.job_lookup import ProcessorPipeline
from data_refinery_common.message_queue import send_job
from data_refinery_common.models import (
    Experiment,
    Sample,
    Organism,
    Processor,
    ComputationalResult,
    DownloaderJob,
    SurveyJob,
    ProcessorJob,
    Dataset,
    APIToken,
    ProcessorJobDatasetAssociation,
    OrganismIndex,
    ExperimentSampleAssociation
)
from data_refinery_api.serializers import (
    ExperimentSerializer,
    DetailedExperimentSerializer,
    SampleSerializer,
    DetailedSampleSerializer,
    OrganismSerializer,
    OrganismIndexSerializer,
    PlatformSerializer,
    InstitutionSerializer,
    ComputationalResultSerializer,
    ProcessorSerializer,

    # Job
    SurveyJobSerializer,
    DownloaderJobSerializer,
    ProcessorJobSerializer,

    # Dataset
    CreateDatasetSerializer,
    DatasetSerializer,
    DatasetDetailsSerializer,
    APITokenSerializer
)

from datetime import timedelta, datetime
from django.utils import timezone

##
# Custom Views
##

class PaginatedAPIView(APIView):
    pagination_class = api_settings.DEFAULT_PAGINATION_CLASS

    @property
    def paginator(self):
        """
        The paginator instance associated with the view, or `None`.
        """
        if not hasattr(self, '_paginator'):
            if self.pagination_class is None:
                self._paginator = None
            else:
                self._paginator = self.pagination_class()
        return self._paginator

    def paginate_queryset(self, queryset):
        """
        Return a single page of results, or `None` if pagination is disabled.
        """
        if self.paginator is None:
            return None
        return self.paginator.paginate_queryset(queryset, self.request, view=self)

    def get_paginated_response(self, data):
        """
        Return a paginated style `Response` object for the given output data.
        """
        assert self.paginator is not None
        return self.paginator.get_paginated_response(data)

##
# Search and Filter
##

class ExperimentFilter(django_filters.FilterSet):
    queryset = Experiment.processed_public_objects.all()
    has_publication = django_filters.BooleanFilter(field_name="has_publication")
    submitter_institution = \
        django_filters.ModelMultipleChoiceFilter(field_name="submitter_institution",
                                                 to_field_name="submitter_institution",
                                                 queryset=queryset)
    submitter_institution.always_filter = False
    technology = django_filters.ModelMultipleChoiceFilter(field_name="technology",
                                                          to_field_name="technology",
                                                          queryset=queryset)
    technology.always_filter = False
    source_first_published = django_filters.DateTimeFilter(field_name="source_first_published")
    organisms__name = django_filters.ModelMultipleChoiceFilter(field_name="organisms__name",
                                                               to_field_name="name",
                                                               queryset=Organism.objects.all())
    organisms__name.always_filter = False
    samples__platform_accession_code = \
        django_filters.ModelMultipleChoiceFilter(field_name="samples__platform_accession_code",
                                                 to_field_name="platform_accession_code",
                                                 queryset=Sample.objects.all())
    samples__platform_accession_code.always_filter = False

    class Meta:
        model = Experiment
        fields =    [   'has_publication',
                        'submitter_institution',
                        'technology',
                        'source_first_published',
                        'organisms__name',
                        'samples__platform_accession_code']

# ListAPIView is read-only!
class SearchAndFilter(generics.ListAPIView):
    """
    Search and filter for experiments and samples.

    Ex: search/?search=human&has_publication=True

    """
<<<<<<< HEAD

    # Only Experiments with processed objects are exposed
    queryset = Experiment.processed_public_objects.annotate(samples_count=Count('samples')).all()

    # For developing, you can uncomment this to expose everything.
    #queryset = Experiment.objects.annotate(samples_count=Count('samples')).all()

=======
>>>>>>> 849735a5
    serializer_class = ExperimentSerializer
    pagination_class = LimitOffsetPagination

    filter_backends = (DjangoFilterBackend, filters.SearchFilter, filters.OrderingFilter)
    filter_class = ExperimentFilter

    # Ordering
    ordering_fields = ('samples_count', 'id', 'created_at', 'source_first_published', 'accession_code',)
    samples_count = django_filters.NumberFilter(method='filter_samples_count')
    ordering = ('-samples_count',)
    def filter_samples_count(self, queryset, name, value):
        return queryset.filter(samples_count=value)

    # via http://www.django-rest-framework.org/api-guide/filtering/#searchfilter
    # '^' Starts-with search.
    # '=' Exact matches.
    # '@' Full-text search.
    # '$' Regex search.
    search_fields = (   'title',
                        '@description',
                        '@accession_code',
                        '@protocol_description',
                        '@publication_title',
                        'publication_doi',
                        'publication_authors',
                        'pubmed_id',
                        '@submitter_institution',
                        'experimentannotation__data'
)
    filter_fields = ('has_publication')

    def get_queryset(self):

        # For Prod:
        queryset = Experiment.processed_public_objects.all()

        # For Dev:
        # queryset = Experiment.objects.all()

        # Set up eager loading to avoid N+1 selects
        queryset = self.get_serializer_class().setup_eager_loading(queryset)
        return queryset

    def list(self, request, *args, **kwargs):
        """ Adds counts on certain filter fields to result JSON."""
        response = super(SearchAndFilter, self).list(request, args, kwargs)

        response.data['filters'] = {}
        response.data['filters']['technology'] = {}
        response.data['filters']['publication'] = {}
        response.data['filters']['organism'] = {}

        qs = self.search_queryset(self.get_queryset())
        techs = qs.values('technology').annotate(Count('technology', unique=True))
        for tech in techs:
            if not tech['technology'] or not tech['technology'].strip():
                continue
            response.data['filters']['technology'][tech['technology']] = tech['technology__count']

        pubs = qs.values('has_publication').annotate(Count('has_publication', unique=True))
        for pub in pubs:
            if pub['has_publication']:
                response.data['filters']['publication']['has_publication'] = pub['has_publication__count']

        organisms = qs.values('organisms__name').annotate(Count('organisms__name', unique=True))
        for organism in organisms:

            # This experiment has no ExperimentOrganism-association, which is bad.
            # This information may still live on the samples though.
            if not organism['organisms__name']:
                continue

            response.data['filters']['organism'][organism['organisms__name']] = organism['organisms__name__count']

        return response

    # We want to determine filters based off of the search term but not the filters to allow for
    # multiple filters of the same type.
    def search_queryset(self, queryset):
        """ Filters the queryset based off of the search term (but not the filters) """
        return filters.SearchFilter().filter_queryset(self.request, queryset, view=self)

##
# Dataset
##

class CreateDatasetView(generics.CreateAPIView):
    """ Creates and returns new Dataset. """

    queryset = Dataset.objects.all()
    serializer_class = CreateDatasetSerializer

class DatasetView(generics.RetrieveUpdateAPIView):
    """ View and modify a single Dataset. Set `start` to `true` along with a valid
    activated API token (from /token/) to begin smashing and delivery.

    You must also supply `email_address` with `start`, though this will never be serialized back to you.

    """

    queryset = Dataset.objects.all()
    serializer_class = DatasetSerializer
    lookup_field = 'id'

    def get_serializer_class(self):
        if 'details' in self.request.query_params:
            return DatasetDetailsSerializer
        return self.serializer_class

    def perform_update(self, serializer):
        """ If `start` is set, fire off the job. Disables dataset data updates after that. """
        old_object = self.get_object()
        old_data = old_object.data
        old_aggregate = old_object.aggregate_by
        already_processing = old_object.is_processing
        new_data = serializer.validated_data

        if old_object.is_processed:
            raise APIException("You may not update Datasets which have already been processed")

        if new_data.get('start'):

            # Make sure we have a valid activated token.
            token_id = self.request.data.get('token_id')
            try:
                token = APIToken.objects.get(id=token_id, is_activated=True)
            except Exception: # General APIToken.DoesNotExist or django.core.exceptions.ValidationError
                raise APIException("You must provide an active API token ID")

            # We could be more aggressive with requirements checking here, but
            # there could be use cases where you don't want to supply an email.
            supplied_email_address = self.request.data.get('email_address', None)

            if not already_processing:
                # Create and dispatch the new job.
                processor_job = ProcessorJob()
                processor_job.pipeline_applied = "SMASHER"
                processor_job.ram_amount = 4096
                processor_job.save()

                pjda = ProcessorJobDatasetAssociation()
                pjda.processor_job = processor_job
                pjda.dataset = old_object
                pjda.save()

                job_sent = False

                obj = serializer.save()
                if supplied_email_address is not None:
                    if obj.email_address != supplied_email_address:
                        obj.email_address = supplied_email_address
                        obj.save()
                try:
                    # Hidden method of non-dispatching for testing purposes.
                    if not self.request.data.get('no_send_job', False):
                        job_sent = send_job(ProcessorPipeline.SMASHER, processor_job)
                    else:
                        # We didn't actually send it, but we also didn't want to.
                        job_sent = True
                except Exception:
                    # job_sent is already false and the exception has
                    # already been logged by send_job, so nothing to
                    # do other than catch the exception.
                    pass

                if not job_sent:
                    raise APIException("Unable to queue download job. Something has gone"
                                       " wrong and we have been notified about it.")

                serializer.validated_data['is_processing'] = True
                obj = serializer.save()
                return obj

        # Don't allow critical data updates to jobs that have already been submitted,
        # but do allow email address updating.
        if already_processing:
            serializer.validated_data['data'] = old_data
            serializer.validated_data['aggregate_by'] = old_aggregate
        serializer.save()

class DatasetStatsView(APIView):
    """ Get stats for a given dataset. Ex:

    {
        "HOMO_SAPIENS": {
            "num_experiments": 5,
            "num_samples": 55 },
        "GALLUS_GALLUS": {
            "num_experiments": 5,
            "num_samples": 55 },
    }

    """

    def get(self, request, id):
        
        dataset = get_object_or_404(Dataset, id=id)
        stats = {}

        experiments = Experiment.objects.filter(accession_code__in=dataset.data.keys())
        
        # Find all the species for these experiments
        for experiment in experiments:
            species_names = experiment.organisms.values_list('name')
            for species_name in species_names:
                species = stats.get(species_name[0], {"num_experiments": 0, "num_samples": 0})
                species['num_experiments'] = species['num_experiments'] + 1
                stats[species_name[0]] = species

        # Count the samples
        all_sample_accessions = [value[0] for value in dataset.data.values()]
        empty_species = []
        for species in stats.keys():
            samples = Sample.objects.filter(accession_code__in=all_sample_accessions, organism__name=species)
            stats[species]['num_samples'] = len(samples)
            if stats[species]['num_samples'] == 0:
                empty_species.append(species)

        # Delete empty associations
        for species in empty_species:
            del stats[species]

        return Response(stats)

class APITokenView(APIView):
    """
    Return this response to this endpoint with `is_activated: true` to activate this API token.

    You must include an activated token's ID to download processed datasets.
    """

    def get(self, request, id=None):
        """ Create a new token, or fetch a token by its ID. """

        if id:
            token = get_object_or_404(APIToken, id=id)
        else:
            token = APIToken()
            token.save()
        serializer = APITokenSerializer(token)
        return Response(serializer.data)

    def post(self, request, id=None):
        """ Given a token's ID, activate it."""

        id = request.data.get('id', None)
        activated_token = get_object_or_404(APIToken, id=id)
        activated_token.is_activated = request.data.get('is_activated', False)
        activated_token.save()

        serializer = APITokenSerializer(activated_token)
        return Response(serializer.data)

##
# Experiments
##

class ExperimentList(PaginatedAPIView):
    """
    List all Experiments.

    Append the pk to the end of this URL to see a detail view.
    """

    def get(self, request, format=None):
        filter_dict = request.query_params.dict()
        filter_dict.pop('limit', None)
        filter_dict.pop('offset', None)
        experiments = Experiment.public_objects.filter(**filter_dict)

        page = self.paginate_queryset(experiments)
        if page is not None:
            serializer = ExperimentSerializer(page, many=True)
            return self.get_paginated_response(serializer.data)
        else:
            serializer = ExperimentSerializer(experiments, many=True)
            return Response(serializer.data)

class ExperimentDetail(APIView):
    """
    Retrieve an Experiment instance.
    """
    def get_object(self, pk):
        try:
            return Experiment.public_objects.get(pk=pk)
        except Experiment.DoesNotExist:
            raise Http404
        except Exception:
            try:
                return Experiment.public_objects.get(accession_code=pk)
            except Experiment.DoesNotExist:
                raise Http404
            return HttpResponseBadRequest("Bad PK or Accession") 

    def get(self, request, pk, format=None):
        experiment = self.get_object(pk)
        serializer = DetailedExperimentSerializer(experiment)
        return Response(serializer.data)

##
# Samples
##

class SampleList(PaginatedAPIView):
    """
    List all Samples.

    Pass in a list of pk to an ids query parameter to filter by id.
    Can also accept a `dataset_id` field instead of a list of accession codes.

    Append the pk or accession_code to the end of this URL to see a detail view.

    """

    def get(self, request, format=None):
        filter_dict = request.query_params.dict()
        filter_dict.pop('limit', None)
        filter_dict.pop('offset', None)
        order_by = filter_dict.pop('order_by', None)
        ids = filter_dict.pop('ids', None)
        accession_codes = filter_dict.pop('accession_codes', None)

        if ids is not None:
            ids = [ int(x) for x in ids.split(',')]
            filter_dict['pk__in'] = ids

        if accession_codes is not None:
            accession_codes = accession_codes.split(',')
            filter_dict['accession_code__in'] = accession_codes

        dataset_id = filter_dict.pop('dataset_id', None)
        if dataset_id:
            dataset = get_object_or_404(Dataset, id=dataset_id)
            # Python doesn't provide a prettier way of doing this that I know about.
            filter_dict['accession_code__in'] = [item for sublist in dataset.data.values() for item in sublist]

        samples = Sample.public_objects.filter(**filter_dict)
        if order_by:
            samples = samples.order_by(order_by)

        page = self.paginate_queryset(samples)
        if page is not None:
            serializer = DetailedSampleSerializer(page, many=True)
            return self.get_paginated_response(serializer.data)
        else:
            serializer = DetailedSampleSerializer(samples, many=True)
            return Response(serializer.data)

class SampleDetail(APIView):
    """
    Retrieve a Sample instance.
    """
    def get_object(self, pk):
        try:
            return Sample.public_objects.get(pk=pk)
        except Sample.DoesNotExist:
            raise Http404

    def get(self, request, pk, format=None):
        sample = self.get_object(pk)
        serializer = DetailedSampleSerializer(sample)
        return Response(serializer.data)

##
# Processor
##

class ProcessorList(APIView):
    """List all processors."""
    def get(self, request, format=None):
        processors = Processor.objects.all()
        serializer = ProcessorSerializer(processors, many=True)
        return Response(serializer.data)


##
# Results
##

class ResultsList(PaginatedAPIView):
    """
    List all ComputationalResults.

    Append the pk to the end of this URL to see a detail view.

    """

    def get(self, request, format=None):
        filter_dict = request.query_params.dict()
        filter_dict.pop('limit', None)
        filter_dict.pop('offset', None)
        results = ComputationalResult.public_objects.filter(**filter_dict)

        page = self.paginate_queryset(results)
        if page is not None:
            serializer = ComputationalResultSerializer(page, many=True)
            return self.get_paginated_response(serializer.data)
        else:
            serializer = ComputationalResultSerializer(results, many=True)
            return Response(serializer.data)


##
# Search Filter Models
##

class OrganismList(APIView):
    """
	Unpaginated list of all the available organisms
	"""

    def get(self, request, format=None):
        organisms = Organism.objects.all()
        serializer = OrganismSerializer(organisms, many=True)
        return Response(serializer.data)

class PlatformList(APIView):
    """
	Unpaginated list of all the available "platform" information
	"""

    def get(self, request, format=None):
        samples = Sample.public_objects.all().values("platform_accession_code", "platform_name").distinct()
        serializer = PlatformSerializer(samples, many=True)
        return Response(serializer.data)

class InstitutionList(APIView):
    """
	Unpaginated list of all the available "institution" information
	"""

    def get(self, request, format=None):
        experiments = Experiment.public_objects.all().values("submitter_institution").distinct()
        serializer = InstitutionSerializer(experiments, many=True)
        return Response(serializer.data)

##
# Jobs
##

class SurveyJobList(PaginatedAPIView):
    """
    List of all SurveyJob.

	Ex:
	  - ?start_time__lte=2018-03-23T15:29:40.848381Z
	  - ?start_time__lte=2018-03-23T15:29:40.848381Z&start_time__gte=2018-03-23T14:29:40.848381Z
	  - ?success=True

      Works with required 'limit' and 'offset' params.

    """

    def get(self, request, format=None):
        filter_dict = request.query_params.dict()
        limit = max(int(filter_dict.pop('limit', 100)), 100)
        offset = int(filter_dict.pop('offset', 0))
        jobs = SurveyJob.objects.filter(**filter_dict)[offset:(offset + limit)]
        serializer = SurveyJobSerializer(jobs, many=True)
        return Response(serializer.data)

class DownloaderJobList(PaginatedAPIView):
    """
    List of all DownloaderJob
    """

    def get(self, request, format=None):
        filter_dict = request.query_params.dict()
        limit = max(int(filter_dict.pop('limit', 100)), 100)
        offset = int(filter_dict.pop('offset', 0))
        jobs = DownloaderJob.objects.filter(**filter_dict)[offset: offset + limit]
        serializer = DownloaderJobSerializer(jobs, many=True)
        return Response(serializer.data)

class ProcessorJobList(PaginatedAPIView):
    """
    List of all ProcessorJobs
    """

    def get(self, request, format=None):
        filter_dict = request.query_params.dict()
        limit = max(int(filter_dict.pop('limit', 100)), 100)
        offset = int(filter_dict.pop('offset', 0))
        jobs = ProcessorJob.objects.filter(**filter_dict)[offset: offset + limit]
        serializer = ProcessorJobSerializer(jobs, many=True)
        return Response(serializer.data)

###
# Statistics
###

class Stats(APIView):
    """
    Statistics about the health of the system.

    ?range=week  includes statics for the last week
    """

    def get(self, request, format=None):
        range_param = request.query_params.dict().pop('range', None)

        data = {}
        data['survey_jobs'] = self._get_job_stats(SurveyJob.objects, range_param)
        data['downloader_jobs'] = self._get_job_stats(DownloaderJob.objects, range_param)
        data['processor_jobs'] = self._get_job_stats(ProcessorJob.objects, range_param)
        data['samples'] = self._get_object_stats(Sample.objects, range_param)
        data['experiments'] = self._get_object_stats(Experiment.objects, range_param)

        return Response(data)

    def _get_job_stats(self, jobs, range_param):
        result = {
            'total': jobs.count(),
            'pending': jobs.filter(start_time__isnull=True).count(),
            'completed': jobs.filter(end_time__isnull=False).count(),
            'open': jobs.filter(start_time__isnull=False, end_time__isnull=True).count(),
            # via https://stackoverflow.com/questions/32520655/get-average-of-difference-of-datetime-fields-in-django
            'average_time': jobs.filter(start_time__isnull=False, end_time__isnull=False).aggregate(
                average_time=Avg(F('end_time') - F('start_time')))['average_time']
        }

        if not result['average_time']:
            result['average_time'] = 0
        else:
            result['average_time'] = result['average_time'].total_seconds()

        if range_param:
            result['timeline'] = self._jobs_timeline(jobs, range_param)

        return result

    def _get_object_stats(self, objects, range_param):
        result = {
            'total': objects.count()
        }

        if range_param:
            result['timeline'] = self._created_timeline(objects, range_param)

        return result

    def _get_time_intervals(self, range_param):
        interval_timedelta = {
            'day': timedelta(days=1),
            'week': timedelta(weeks=1),
            'month': timedelta(weeks=4),
            'year': timedelta(weeks=52)
        }
        interval_timestep = {
            'day': timedelta(hours=1),
            'week': timedelta(days=1),
            'month': timedelta(days=2),
            'year': timedelta(weeks=4)
        }

        current_date = datetime.now(tz=timezone.utc)
        time_step = interval_timestep.get(range_param)
        start_date = current_date - interval_timedelta.get(range_param)

        intervals = [(current_date - time_step*(i+1), current_date - time_step*i)
                     for i in range(100) if current_date - time_step*(i+1) > start_date]
        return intervals[::-1]

    def _get_job_interval(self, jobs, start, end):
        filtered_jobs = jobs.filter(created_at__gte=start, created_at__lte=end)
        pending = filtered_jobs and jobs.filter(start_time__isnull=True)
        failed = filtered_jobs and jobs.filter(success=False)
        completed = filtered_jobs and jobs.filter(success=True)
        open = filtered_jobs and jobs.filter(success__isnull=True)

        return {
            'start': start,
            'end': end,
            'total': filtered_jobs.count(),
            'completed': completed.count(),
            'pending': pending.count(),
            'failed': failed.count(),
            'open': open.count()
        }

    def _jobs_timeline(self, jobs, range_param):
        return [self._get_job_interval(jobs, start, end) for (start, end) in self._get_time_intervals(range_param)]

    def _created_timeline(self, objects, range_param):
        results = []
        for start, end in self._get_time_intervals(range_param):
            total = objects.filter(created_at__gte=start, created_at__lte=end).count()
            stats = {
                'start': start, 
                'end': end, 
                'total': total
            }
            results.append(stats)
        return results

###
# Transcriptome Indices
###

class TranscriptomeIndexDetail(APIView):
    """
    Retrieve the S3 URL and index metadata associated with an OrganismIndex.
    """

    def get(self, request, format=None):
        """
        Gets the S3 url associated with the organism and length, along with other metadata about
        the transcriptome index we have stored. Organism must be specified in underscore-delimited
        uppercase, i.e. "GALLUS_GALLUS". Length must either be "long" or "short"
        """
        params = request.query_params

        # Verify that the required params are present
        errors = dict()
        if "organism" not in params:
            errors["organism"] = "You must specify the organism of the index you want"
        if "length" not in params:
            errors["length"] = "You must specify the length of the transcriptome index"

        if len(errors) > 0:
            raise ValidationError(errors)

        # Get the correct organism index object, serialize it, and return it
        transcription_length = "TRANSCRIPTOME_" + params["length"].upper()
        try:
            organism_index = (OrganismIndex.public_objects.exclude(s3_url__exact="")
                              .distinct("organism__name", "index_type")
                              .get(organism__name=params["organism"].upper(),
                                   index_type=transcription_length))
            serializer = OrganismIndexSerializer(organism_index)
            return Response(serializer.data)
        except OrganismIndex.DoesNotExist:
            raise Http404<|MERGE_RESOLUTION|>--- conflicted
+++ resolved
@@ -139,7 +139,6 @@
     Ex: search/?search=human&has_publication=True
 
     """
-<<<<<<< HEAD
 
     # Only Experiments with processed objects are exposed
     queryset = Experiment.processed_public_objects.annotate(samples_count=Count('samples')).all()
@@ -147,8 +146,6 @@
     # For developing, you can uncomment this to expose everything.
     #queryset = Experiment.objects.annotate(samples_count=Count('samples')).all()
 
-=======
->>>>>>> 849735a5
     serializer_class = ExperimentSerializer
     pagination_class = LimitOffsetPagination
 
@@ -159,6 +156,7 @@
     ordering_fields = ('samples_count', 'id', 'created_at', 'source_first_published', 'accession_code',)
     samples_count = django_filters.NumberFilter(method='filter_samples_count')
     ordering = ('-samples_count',)
+
     def filter_samples_count(self, queryset, name, value):
         return queryset.filter(samples_count=value)
 
@@ -177,7 +175,7 @@
                         'pubmed_id',
                         '@submitter_institution',
                         'experimentannotation__data'
-)
+    )
     filter_fields = ('has_publication')
 
     def get_queryset(self):
