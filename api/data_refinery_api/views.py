from django.conf import settings
from django.db.models.aggregates import Avg
from django.db.models.expressions import F
from django.http import Http404

from django_filters.rest_framework import DjangoFilterBackend

from rest_framework.pagination import LimitOffsetPagination
from rest_framework.views import APIView
from rest_framework.response import Response
from rest_framework.settings import api_settings
from rest_framework import status, filters, generics

from data_refinery_common.models import (
    Experiment, 
    Sample, 
    Organism, 
    ComputationalResult,
    DownloaderJob,
    SurveyJob,
    ProcessorJob,
    Dataset
)
from data_refinery_common.models import Experiment, Sample, Organism, Dataset
from data_refinery_api.serializers import ( 
    ExperimentSerializer, 
    DetailedExperimentSerializer,
    SampleSerializer, 
    DetailedSampleSerializer,
    OrganismSerializer,
    PlatformSerializer,
    InstitutionSerializer,
    ComputationalResultSerializer,

    # Jobs
    SurveyJobSerializer,
    DownloaderJobSerializer,
<<<<<<< HEAD
    ProcessorJobSerializer
=======
    ProcessorJobSerializer,

    # Dataset
    CreateDatasetSerializer,
    DatasetSerializer
>>>>>>> cfe20660
)

##
# Custom Views
##

class PaginatedAPIView(APIView):
    pagination_class = api_settings.DEFAULT_PAGINATION_CLASS

    @property
    def paginator(self):
        """
        The paginator instance associated with the view, or `None`.
        """
        if not hasattr(self, '_paginator'):
            if self.pagination_class is None:
                self._paginator = None
            else:
                self._paginator = self.pagination_class()
        return self._paginator

    def paginate_queryset(self, queryset):
        """
        Return a single page of results, or `None` if pagination is disabled.
        """
        if self.paginator is None:
            return None
        return self.paginator.paginate_queryset(queryset, self.request, view=self)

    def get_paginated_response(self, data):
        """
        Return a paginated style `Response` object for the given output data.
        """
        assert self.paginator is not None
        return self.paginator.get_paginated_response(data)

##
# Search and Filter
##

# ListAPIView is read-only!
class SearchAndFilter(generics.ListAPIView):
    """
    Search and filter for experiments and samples.

    Ex: search/?search=human&has_publication=True

    """

    queryset = Experiment.objects.all()
    serializer_class = ExperimentSerializer
    pagination_class = LimitOffsetPagination

    filter_backends = (DjangoFilterBackend, filters.SearchFilter,)
    search_fields = ('title', '@description')
    filter_fields = ('has_publication', 'submitter_institution', 'technology', 'source_first_published')

##
# Dataset
##

class CreateDatasetView(generics.CreateAPIView):
    """ Creates and returns new Dataset. """

    queryset = Dataset.objects.all()
    serializer_class = CreateDatasetSerializer

class DatasetView(generics.RetrieveUpdateAPIView):
    """ View and modify a single Dataset. Set `start` to `true` to begin smashing and delivery."""

    queryset = Dataset.objects.all()
    serializer_class = DatasetSerializer
    lookup_field = 'id'

    def perform_update(self, serializer):
        """ If `start` is set, fire off the job. Disables dataset data updates after that. """
        old_object = self.get_object()
        old_data = old_object.data
        old_aggregate = old_object.aggregate_by
        already_processing = old_object.is_processing
        new_data = serializer.validated_data

        if new_data.get('start'):
            if not already_processing:
                # TODO: Fire off the Smasher job here
                serializer.validated_data['is_processing'] = True
                obj = serializer.save()
                return obj

        # Don't allow critical data updates to jobs that have already been submitted,
        # but do allow email address updating.
        if already_processing:
            serializer.validated_data['data'] = old_data
            serializer.validated_data['aggregate_by'] = old_aggregate
        serializer.save()

##
# Experiments
##

class ExperimentList(PaginatedAPIView):
    """
    List all Experiments.

    Append the pk to the end of this URL to see a detail view.
    """

    def get(self, request, format=None):
        filter_dict = request.query_params.dict()
        filter_dict.pop('limit', None)
        filter_dict.pop('offset', None)
        experiments = Experiment.objects.filter(**filter_dict)

        page = self.paginate_queryset(experiments)
        if page is not None:
            serializer = ExperimentSerializer(page, many=True)
            return self.get_paginated_response(serializer.data)
        else:
            serializer = ExperimentSerializer(experiments, many=True)
            return Response(serializer.data)

class ExperimentDetail(APIView):
    """
    Retrieve an Experiment instance.
    """
    def get_object(self, pk):
        try:
            return Experiment.objects.get(pk=pk)
        except Experiment.DoesNotExist:
            raise Http404

    def get(self, request, pk, format=None):
        experiment = self.get_object(pk)
        serializer = DetailedExperimentSerializer(experiment)
        return Response(serializer.data)

##
# Samples
##

class SampleList(PaginatedAPIView):
    """
    List all Samples.

    Append the pk to the end of this URL to see a detail view.

    """

    def get(self, request, format=None):
        filter_dict = request.query_params.dict()
        filter_dict.pop('limit', None)
        filter_dict.pop('offset', None)
        samples = Sample.objects.filter(**filter_dict)

        page = self.paginate_queryset(samples)
        if page is not None:
            serializer = SampleSerializer(page, many=True)
            return self.get_paginated_response(serializer.data)
        else:
            serializer = SampleSerializer(samples, many=True)
            return Response(serializer.data)

class SampleDetail(APIView):
    """
    Retrieve a Sample instance.
    """
    def get_object(self, pk):
        try:
            return Sample.objects.get(pk=pk)
        except Sample.DoesNotExist:
            raise Http404

    def get(self, request, pk, format=None):
        sample = self.get_object(pk)
        serializer = DetailedSampleSerializer(sample)
        return Response(serializer.data)

##
# Results
##

class ResultsList(PaginatedAPIView):
    """
    List all ComputationalResults.

    Append the pk to the end of this URL to see a detail view.

    """

    def get(self, request, format=None):
        filter_dict = request.query_params.dict()
        filter_dict.pop('limit', None)
        filter_dict.pop('offset', None)
<<<<<<< HEAD
        results = ComputationalResultSerializer.objects.filter(**filter_dict)

        page = self.paginate_queryset(results)
        if page is not None:
            serializer = ComputationalResultSer(page, many=True)
=======
        results = ComputationalResult.objects.filter(**filter_dict)

        page = self.paginate_queryset(results)
        if page is not None:
            serializer = ComputationalResultSerializer(page, many=True)
>>>>>>> cfe20660
            return self.get_paginated_response(serializer.data)
        else:
            serializer = ComputationalResultSerializer(results, many=True)
            return Response(serializer.data)


##
# Search Filter Models
##

class OrganismList(APIView):
    """
    Unpaginated list of all the available organisms
    """
     
    def get(self, request, format=None):
        organisms = Organism.objects.all()
        serializer = OrganismSerializer(organisms, many=True)
        return Response(serializer.data)

class PlatformList(APIView):
    """
    Unpaginated list of all the available "platform" information
    """
     
    def get(self, request, format=None):
        experiments = Experiment.objects.all().values("platform_accession_code", "platform_name").distinct()
        serializer = PlatformSerializer(experiments, many=True)
        return Response(serializer.data)

class InstitutionList(APIView):
    """
    Unpaginated list of all the available "institution" information
    """
     
    def get(self, request, format=None):
        experiments = Experiment.objects.all().values("submitter_institution").distinct()
        serializer = InstitutionSerializer(experiments, many=True)
        return Response(serializer.data)

##
# Jobs
##

class SurveyJobList(PaginatedAPIView):
    """
    List of all SurveyJob.

    Ex: 
      - ?start_time__lte=2018-03-23T15:29:40.848381Z
      - ?start_time__lte=2018-03-23T15:29:40.848381Z&start_time__gte=2018-03-23T14:29:40.848381Z
      - ?success=True

    """

    def get(self, request, format=None):
        filter_dict = request.query_params.dict()
        filter_dict.pop('limit', None)
        filter_dict.pop('offset', None)
        jobs = SurveyJob.objects.filter(**filter_dict)

        page = self.paginate_queryset(jobs)
        if page is not None:
            serializer = SurveyJobSerializer(page, many=True)
            return self.get_paginated_response(serializer.data)
        else:
            serializer = SurveyJobSerializer(jobs, many=True)
            return Response(serializer.data)

class DownloaderJobList(PaginatedAPIView):
    """
    List of all DownloaderJob
    """

    def get(self, request, format=None):
        filter_dict = request.query_params.dict()
        filter_dict.pop('limit', None)
        filter_dict.pop('offset', None)
        jobs = DownloaderJob.objects.filter(**filter_dict)

        page = self.paginate_queryset(jobs)
        if page is not None:
            serializer = DownloaderJobSerializer(page, many=True)
            return self.get_paginated_response(serializer.data)
        else:
            serializer = DownloaderJobSerializer(jobs, many=True)
            return Response(serializer.data)

class ProcessorJobList(PaginatedAPIView):
    """
    List of all ProcessorJobs
    """

    def get(self, request, format=None):
        filter_dict = request.query_params.dict()
        filter_dict.pop('limit', None)
        filter_dict.pop('offset', None)
        jobs = ProcessorJob.objects.filter(**filter_dict)

        page = self.paginate_queryset(jobs)
        if page is not None:
            serializer = ProcessorJobSerializer(page, many=True)
            return self.get_paginated_response(serializer.data)
        else:
            serializer = ProcessorJobSerializer(jobs, many=True)
            return Response(serializer.data)

###
# Statistics
###

class Stats(APIView):
    """
    Statistics about the health of the system.
    """

    def get(self, request, format=None):
        data = {}
        data['survey_jobs'] = {}
        data['survey_jobs']['total'] = SurveyJob.objects.count()
        data['survey_jobs']['pending'] = SurveyJob.objects.filter(start_time__isnull=True).count()
        data['survey_jobs']['completed'] = SurveyJob.objects.filter(end_time__isnull=False).count()
        data['survey_jobs']['open'] = SurveyJob.objects.filter(start_time__isnull=False, end_time__isnull=True).count()
        # via https://stackoverflow.com/questions/32520655/get-average-of-difference-of-datetime-fields-in-django
        data['survey_jobs']['average_time'] = SurveyJob.objects.filter(start_time__isnull=False, end_time__isnull=False).aggregate(average_time=Avg(F('end_time') - F('start_time')))['average_time']

        data['downloader_jobs'] = {}
        data['downloader_jobs']['total'] = DownloaderJob.objects.count()
        data['downloader_jobs']['pending'] = DownloaderJob.objects.filter(start_time__isnull=True).count()
        data['downloader_jobs']['completed'] = DownloaderJob.objects.filter(end_time__isnull=False).count()
        data['downloader_jobs']['open'] = DownloaderJob.objects.filter(start_time__isnull=False, end_time__isnull=True).count()
        data['downloader_jobs']['average_time'] = DownloaderJob.objects.filter(start_time__isnull=False, end_time__isnull=False).aggregate(average_time=Avg(F('end_time') - F('start_time')))['average_time']

        data['processor_jobs'] = {}
        data['processor_jobs']['total'] = ProcessorJob.objects.count()
        data['processor_jobs']['pending'] = ProcessorJob.objects.filter(start_time__isnull=True).count()
        data['processor_jobs']['completed'] = ProcessorJob.objects.filter(end_time__isnull=False).count()
        data['processor_jobs']['open'] = ProcessorJob.objects.filter(start_time__isnull=False, end_time__isnull=True).count()
        data['processor_jobs']['average_time'] = ProcessorJob.objects.filter(start_time__isnull=False, end_time__isnull=False).aggregate(average_time=Avg(F('end_time') - F('start_time')))['average_time']

        return Response(data)
<|MERGE_RESOLUTION|>--- conflicted
+++ resolved
@@ -35,15 +35,11 @@
     # Jobs
     SurveyJobSerializer,
     DownloaderJobSerializer,
-<<<<<<< HEAD
-    ProcessorJobSerializer
-=======
     ProcessorJobSerializer,
 
     # Dataset
     CreateDatasetSerializer,
     DatasetSerializer
->>>>>>> cfe20660
 )
 
 ##
@@ -237,19 +233,11 @@
         filter_dict = request.query_params.dict()
         filter_dict.pop('limit', None)
         filter_dict.pop('offset', None)
-<<<<<<< HEAD
-        results = ComputationalResultSerializer.objects.filter(**filter_dict)
+        results = ComputationalResult.objects.filter(**filter_dict)
 
         page = self.paginate_queryset(results)
         if page is not None:
-            serializer = ComputationalResultSer(page, many=True)
-=======
-        results = ComputationalResult.objects.filter(**filter_dict)
-
-        page = self.paginate_queryset(results)
-        if page is not None:
             serializer = ComputationalResultSerializer(page, many=True)
->>>>>>> cfe20660
             return self.get_paginated_response(serializer.data)
         else:
             serializer = ComputationalResultSerializer(results, many=True)
