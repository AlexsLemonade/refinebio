from datetime import timedelta, datetime
import nomad
from typing import Dict

from django.conf import settings
from django.db.models import Count, Prefetch
from django.db.models.aggregates import Avg, Sum
from django.db.models.expressions import F, Q
from django.http import Http404, HttpResponse, HttpResponseRedirect, HttpResponseBadRequest
from django.shortcuts import get_object_or_404
from django.utils import timezone
from django_filters.rest_framework import DjangoFilterBackend
import django_filters
from rest_framework import status, filters, generics
from rest_framework.exceptions import APIException
from rest_framework.exceptions import ValidationError
from rest_framework.pagination import LimitOffsetPagination
from rest_framework.response import Response
from rest_framework.reverse import reverse
from rest_framework.settings import api_settings
from rest_framework.views import APIView

from data_refinery_api.serializers import (
    ComputationalResultSerializer,
    DetailedExperimentSerializer,
    DetailedSampleSerializer,
    ExperimentSerializer,
    InstitutionSerializer,
    OrganismIndexSerializer,
    OrganismSerializer,
    PlatformSerializer,
    ProcessorSerializer,
    SampleSerializer,

    # Job
    DownloaderJobSerializer,
    ProcessorJobSerializer,
    SurveyJobSerializer,

    # Dataset
    APITokenSerializer,
    CreateDatasetSerializer,
    DatasetDetailsSerializer,
    DatasetSerializer,
)
from data_refinery_common.job_lookup import ProcessorPipeline
from data_refinery_common.message_queue import send_job
from data_refinery_common.models import (
    APIToken,
    ComputationalResult,
    ComputedFile,
    Dataset,
    DownloaderJob,
    Experiment,
    ExperimentSampleAssociation,
    Organism,
    OrganismIndex,
    OriginalFile,
    Processor,
    ProcessorJob,
    ProcessorJobDatasetAssociation,
    Sample,
    SurveyJob,
)
from data_refinery_common.utils import get_env_variable, get_active_volumes


##
# Custom Views
##

class PaginatedAPIView(APIView):
    pagination_class = api_settings.DEFAULT_PAGINATION_CLASS

    @property
    def paginator(self):
        """
        The paginator instance associated with the view, or `None`.
        """
        if not hasattr(self, '_paginator'):
            if self.pagination_class is None:
                self._paginator = None
            else:
                self._paginator = self.pagination_class()
        return self._paginator

    def paginate_queryset(self, queryset):
        """
        Return a single page of results, or `None` if pagination is disabled.
        """
        if self.paginator is None:
            return None
        return self.paginator.paginate_queryset(queryset, self.request, view=self)

    def get_paginated_response(self, data):
        """
        Return a paginated style `Response` object for the given output data.
        """
        assert self.paginator is not None
        return self.paginator.get_paginated_response(data)

##
# Search and Filter
##

class ExperimentFilter(django_filters.FilterSet):
    queryset = Experiment.processed_public_objects.all()
    has_publication = django_filters.BooleanFilter(field_name="has_publication")
    submitter_institution = \
        django_filters.ModelMultipleChoiceFilter(field_name="submitter_institution",
                                                 to_field_name="submitter_institution",
                                                 queryset=queryset)
    submitter_institution.always_filter = False
    technology = django_filters.ModelMultipleChoiceFilter(field_name="technology",
                                                          to_field_name="technology",
                                                          queryset=queryset)
    technology.always_filter = False
    source_first_published = django_filters.DateTimeFilter(field_name="source_first_published")
    organisms__name = django_filters.ModelMultipleChoiceFilter(field_name="organisms__name",
                                                               to_field_name="name",
                                                               queryset=Organism.objects.all())
    organisms__name.always_filter = False

    platform = \
        django_filters.ModelMultipleChoiceFilter(field_name="samples__platform_accession_code",
                                                 to_field_name="platform_accession_code",
                                                 queryset=Sample.objects.all())
    platform.always_filter = False

    class Meta:
        model = Experiment
        fields = ['has_publication',
                  'submitter_institution',
                  'technology',
                  'source_first_published',
                  'organisms__name',
                  'platform']

    def to_html(self, request, queryset, view):
        # Don't render the FKs in browsable view
        return ''

# Via: https://github.com/encode/django-rest-framework/issues/3905#issuecomment-294391278
class NoMarkupDjangoFilterBackend(DjangoFilterBackend):
    def to_html(self, request, queryset, view):
        # We want this, but currently it incurs a huge performance penality on ChoiceFields with 1000+ choices
        return ''

# ListAPIView is read-only!
class SearchAndFilter(generics.ListAPIView):
    """
    Search and filter for experiments and samples.

    Ex: search/?search=human&has_publication=True

    Interactive filtering allows users to explore results more easily. It can be enabled using the parameter `filter_order`.
    The filter names should be sent sepparated by commas and depending on the order in which the filters are applied the 
    number of samples per filter will be different.

    """

    serializer_class = ExperimentSerializer
    pagination_class = LimitOffsetPagination

    filter_backends = (NoMarkupDjangoFilterBackend, filters.SearchFilter, filters.OrderingFilter)
    filter_class = ExperimentFilter

    # Ordering
    ordering_fields = ('total_samples_count', 'id', 'created_at', 'source_first_published', 'accession_code',)
    ordering = ('-total_samples_count',)

    def filter_samples_count(self, queryset, name, value):
        return queryset.filter(total_samples_count=value)

    # via http://www.django-rest-framework.org/api-guide/filtering/#searchfilter
    # '^' Starts-with search.
    # '=' Exact matches.
    # '@' Full-text search.
    # '$' Regex search.
    search_fields = (   'title',
                        'description',
                        'accession_code',
                        'alternate_accession_code',
                        'protocol_description',
                        'publication_title',
                        'publication_doi',
                        'publication_authors',
                        'pubmed_id',
                        'submitter_institution',
                        'experimentannotation__data',
                        # '@sample__accession_code',
                        # '@sample__platform_name',
                        # '@sample__platform_accession_code',
                        # '@sample__organism__name',
                        # '@sample__sex',
                        # '@sample__specimen_part',
                        # '@sample__disease',
                        # '@sample__compound'
                    )
    filter_fields = ('has_publication', 'platform')

    def get_queryset(self):

        # For Prod:
        queryset = Experiment.processed_public_objects.all()

        # For Dev:
        # queryset = Experiment.objects.all()

        # Set up eager loading to avoid N+1 selects
        queryset = self.get_serializer_class().setup_eager_loading(queryset)
        return queryset

    def list(self, request, *args, **kwargs):
        """ Adds counts on certain filter fields to result JSON."""
        response = super(SearchAndFilter, self).list(request, args, kwargs)

        filter_param_names = ['organisms__name', 'technology', 'has_publication', 'platform']
        # mapping between parameter names and category names
        filter_name_map = {
            'technology': 'technology',
            'has_publication': 'publication',
            'organisms__name': 'organism',
            'platform': 'platforms'
        }

        # With interactive filtering, the filters in the last group are calculated differently, since they should stay unchanged when applied.
        # ref https://github.com/AlexsLemonade/refinebio-frontend/issues/374#issuecomment-436373470
        # This is only enabled when the parameter `filter_order` is provided (eg `filter_order=technology,platform`)
        last_filter = self.get_last_filter()
        if last_filter and last_filter in filter_param_names:
            # 1. Calculate all filters except the one in the last category
            queryset = self.search_queryset(request.query_params)
            filter_names = [f for f in filter_param_names if f != last_filter]
            response.data['filters'] = self.get_filters(queryset, filter_names)

            # 2. Calculate the filters in the last category.
            # We use a queryset built with all filters except those in the last category
            params_without_last_category = request.query_params.copy()
            params_without_last_category.pop(last_filter)
            queryset_without_last_category = self.search_queryset(params_without_last_category)
            last_category_filters = self.get_filters(queryset_without_last_category, [last_filter])
            response.data['filters'][filter_name_map[last_filter]] = last_category_filters[filter_name_map[last_filter]]
        else:
            # Otherwise calculate the filters with the search term
            response.data['filters'] = self.get_filters(self.search_queryset(), filter_param_names)

        return response

    def get_last_filter(self):
        request = self.request
        if 'filter_order' not in request.query_params:
            return False
        filter_order = request.query_params['filter_order']
        last_filter = filter_order.split(',')[-1:][0]
        # Ensure the last filter is valid and one of the applied filters
        if not last_filter or last_filter not in request.query_params:
            return False
        return last_filter

    def get_filters(self, queryset, filters_to_calculate):
        result = {
            'technology': {},
            'publication': {},
            'organism': {},
            'platforms': {}
        }

        if 'technology' in filters_to_calculate:
            # Technology
            techs = queryset.values('technology').annotate(count=Count('sample__id', distinct=True))
            for tech in techs:
                if not tech['technology'] or not tech['technology'].strip():
                    continue
                result['technology'][tech['technology']] = tech['count']

        if 'has_publication' in filters_to_calculate:
            # Publication
            pubs = queryset.values('has_publication').annotate(count=Count('sample__id', distinct=True))
            for pub in pubs:
                if pub['has_publication']:
                    result['publication']['has_publication'] = pub['count']

        if 'organisms__name' in filters_to_calculate:
            # Organisms
            organisms = queryset.values('organisms__name').annotate(count=Count('sample__id', distinct=True))
            for organism in organisms:
                # This experiment has no ExperimentOrganism-association, which is bad.
                # This information may still live on the samples though.
                if not organism['organisms__name']:
                    continue
                result['organism'][organism['organisms__name']] = organism['count']

        if 'platform' in filters_to_calculate:
            # Platforms
<<<<<<< HEAD
            platforms = queryset.values('samples__platform_accession_code').annotate(Count('samples__platform_accession_code', unique=True))
            for plat in platforms:
                if plat['samples__platform_accession_code']:
                    result['platforms'][plat['samples__platform_accession_code']] = plat['samples__platform_accession_code__count']
=======
            platforms = queryset.values('samples__platform_name').annotate(count=Count('sample__id', distinct=True))
            for plat in platforms:
                if plat['samples__platform_name']:
                    result['platforms'][plat['samples__platform_name']] = plat['count']
>>>>>>> e0d8c5ac

        return result

    def search_queryset(self, filter_params = False):
        if filter_params:
            queryset = ExperimentFilter(filter_params, queryset=self.get_queryset()).qs
        else:
            queryset = self.get_queryset()
        return filters.SearchFilter().filter_queryset(self.request, queryset, view=self)

##
# Dataset
##
class CreateDatasetView(generics.CreateAPIView):
    """ Creates and returns new Dataset. """

    queryset = Dataset.objects.all()
    serializer_class = CreateDatasetSerializer

class DatasetView(generics.RetrieveUpdateAPIView):
    """ View and modify a single Dataset. Set `start` to `true` along with a valid
    activated API token (from /token/) to begin smashing and delivery.

    You must also supply `email_address` with `start`, though this will never be serialized back to you.

    """

    queryset = Dataset.objects.all()
    serializer_class = DatasetSerializer
    lookup_field = 'id'

    def get_serializer_class(self):
        if 'details' in self.request.query_params:
            return DatasetDetailsSerializer
        return self.serializer_class

    def perform_update(self, serializer):
        """ If `start` is set, fire off the job. Disables dataset data updates after that. """
        old_object = self.get_object()
        old_data = old_object.data
        old_aggregate = old_object.aggregate_by
        already_processing = old_object.is_processing
        new_data = serializer.validated_data

        if old_object.is_processed:
            raise APIException("You may not update Datasets which have already been processed")

        if new_data.get('start'):

            # Make sure we have a valid activated token.
            token_id = self.request.data.get('token_id')
            try:
                token = APIToken.objects.get(id=token_id, is_activated=True)
            except Exception: # General APIToken.DoesNotExist or django.core.exceptions.ValidationError
                raise APIException("You must provide an active API token ID")

            # We could be more aggressive with requirements checking here, but
            # there could be use cases where you don't want to supply an email.
            supplied_email_address = self.request.data.get('email_address', None)

            if not already_processing:
                # Create and dispatch the new job.
                processor_job = ProcessorJob()
                processor_job.pipeline_applied = "SMASHER"
                processor_job.ram_amount = 4096
                processor_job.save()

                pjda = ProcessorJobDatasetAssociation()
                pjda.processor_job = processor_job
                pjda.dataset = old_object
                pjda.save()

                job_sent = False

                obj = serializer.save()
                if supplied_email_address is not None:
                    if obj.email_address != supplied_email_address:
                        obj.email_address = supplied_email_address
                        obj.save()
                try:
                    # Hidden method of non-dispatching for testing purposes.
                    if not self.request.data.get('no_send_job', False):
                        job_sent = send_job(ProcessorPipeline.SMASHER, processor_job)
                    else:
                        # We didn't actually send it, but we also didn't want to.
                        job_sent = True
                except Exception:
                    # job_sent is already false and the exception has
                    # already been logged by send_job, so nothing to
                    # do other than catch the exception.
                    pass

                if not job_sent:
                    raise APIException("Unable to queue download job. Something has gone"
                                       " wrong and we have been notified about it.")

                serializer.validated_data['is_processing'] = True
                obj = serializer.save()
                return obj

        # Don't allow critical data updates to jobs that have already been submitted,
        # but do allow email address updating.
        if already_processing:
            serializer.validated_data['data'] = old_data
            serializer.validated_data['aggregate_by'] = old_aggregate
        serializer.save()

class DatasetStatsView(APIView):
    """ Get stats for a given dataset. Ex:

    {
        "HOMO_SAPIENS": {
            "num_experiments": 5,
            "num_samples": 55 },
        "GALLUS_GALLUS": {
            "num_experiments": 5,
            "num_samples": 55 },
    }

    """

    def get(self, request, id):

        dataset = get_object_or_404(Dataset, id=id)
        stats = {}

        experiments = Experiment.objects.filter(accession_code__in=dataset.data.keys())

        # Find all the species for these experiments
        for experiment in experiments:
            species_names = experiment.organisms.values_list('name')
            for species_name in species_names:
                species = stats.get(species_name[0], {"num_experiments": 0, "num_samples": 0})
                species['num_experiments'] = species['num_experiments'] + 1
                stats[species_name[0]] = species

        # Count the samples
        all_sample_accessions = [value[0] for value in dataset.data.values()]
        empty_species = []
        for species in stats.keys():
            samples = Sample.objects.filter(accession_code__in=all_sample_accessions, organism__name=species)
            stats[species]['num_samples'] = len(samples)
            if stats[species]['num_samples'] == 0:
                empty_species.append(species)

        # Delete empty associations
        for species in empty_species:
            del stats[species]

        return Response(stats)

class APITokenView(APIView):
    """
    Return this response to this endpoint with `is_activated: true` to activate this API token.

    You must include an activated token's ID to download processed datasets.
    """

    def get(self, request, id=None):
        """ Create a new token, or fetch a token by its ID. """

        if id:
            token = get_object_or_404(APIToken, id=id)
        else:
            token = APIToken()
            token.save()
        serializer = APITokenSerializer(token)
        return Response(serializer.data)

    def post(self, request, id=None):
        """ Given a token's ID, activate it."""

        id = request.data.get('id', None)
        activated_token = get_object_or_404(APIToken, id=id)
        activated_token.is_activated = request.data.get('is_activated', False)
        activated_token.save()

        serializer = APITokenSerializer(activated_token)
        return Response(serializer.data)

##
# Experiments
##

class ExperimentList(PaginatedAPIView):
    """
    List all Experiments.

    Append the pk to the end of this URL to see a detail view.
    """

    def get(self, request, format=None):
        filter_dict = request.query_params.dict()
        filter_dict.pop('limit', None)
        filter_dict.pop('offset', None)
        experiments = Experiment.public_objects.filter(**filter_dict)

        page = self.paginate_queryset(experiments)
        if page is not None:
            serializer = ExperimentSerializer(page, many=True)
            return self.get_paginated_response(serializer.data)
        else:
            serializer = ExperimentSerializer(experiments, many=True)
            return Response(serializer.data)

class ExperimentDetail(APIView):
    """
    Retrieve an Experiment instance.
    """
    def get_object(self, pk):
        try:
            return Experiment.public_objects.get(pk=pk)
        except Experiment.DoesNotExist:
            raise Http404
        except Exception:
            try:
                return Experiment.public_objects.get(accession_code=pk)
            except Experiment.DoesNotExist:
                raise Http404
            return HttpResponseBadRequest("Bad PK or Accession")

    def get(self, request, pk, format=None):
        experiment = self.get_object(pk)
        serializer = DetailedExperimentSerializer(experiment)
        return Response(serializer.data)

##
# Samples
##

class SampleList(PaginatedAPIView):
    """
    List all Samples.

    Pass in a list of pk to an ids query parameter to filter by id.
    
    Also accepts:
        - `dataset_id` field instead of a list of accession codes
        - `experiment_accession_code` to return the samples associated with a given experiment

    Append the pk or accession_code to the end of this URL to see a detail view.

    """

    def get(self, request, format=None):
        filter_dict = request.query_params.dict()
        filter_dict.pop('limit', None)
        filter_dict.pop('offset', None)
        order_by = filter_dict.pop('order_by', None)
        ids = filter_dict.pop('ids', None)
        filter_by = filter_dict.pop('filter_by', None)

        if ids is not None:
            ids = [ int(x) for x in ids.split(',')]
            filter_dict['pk__in'] = ids

        experiment_accession_code = filter_dict.pop('experiment_accession_code', None)
        if experiment_accession_code:
            experiment = get_object_or_404(Experiment.objects.values('id'), accession_code=experiment_accession_code)
            filter_dict['experiments__in'] = [experiment['id']]

        accession_codes = filter_dict.pop('accession_codes', None)
        if accession_codes:
            accession_codes = accession_codes.split(',')
            filter_dict['accession_code__in'] = accession_codes

        dataset_id = filter_dict.pop('dataset_id', None)
        if dataset_id:
            dataset = get_object_or_404(Dataset, id=dataset_id)
            # Python doesn't provide a prettier way of doing this that I know about.
            filter_dict['accession_code__in'] = [item for sublist in dataset.data.values() for item in sublist]

        samples = Sample.public_objects \
            .prefetch_related('sampleannotation_set') \
            .prefetch_related('organism') \
            .prefetch_related('results') \
            .prefetch_related('results__processor') \
            .prefetch_related('results__computationalresultannotation_set') \
            .prefetch_related('results__computedfile_set') \
            .filter(**filter_dict) \
            .order_by('-is_processed') \
            .distinct()

        if order_by:
            samples = samples.order_by(order_by)

        if filter_by:
            samples = samples.filter(   Q(sex__contains=filter_by) |
                                        Q(age__contains=filter_by) |
                                        Q(specimen_part__contains=filter_by) |
                                        Q(genotype__contains=filter_by) |
                                        Q(disease__contains=filter_by) |
                                        Q(disease_stage__contains=filter_by) |
                                        Q(cell_line__contains=filter_by) |
                                        Q(treatment__contains=filter_by) |
                                        Q(race__contains=filter_by) |
                                        Q(subject__contains=filter_by) |
                                        Q(compound__contains=filter_by) |
                                        Q(time__contains=filter_by) |
                                        Q(sampleannotation__data__contains=filter_by)
                                    )

        page = self.paginate_queryset(samples)
        if page is not None:
            serializer = DetailedSampleSerializer(page, many=True)
            return self.get_paginated_response(serializer.data)
        else:
            serializer = DetailedSampleSerializer(samples, many=True)
            return Response(serializer.data)

class SampleDetail(APIView):
    """
    Retrieve a Sample instance.
    """
    def get_object(self, pk):
        try:
            return Sample.public_objects.get(pk=pk)
        except Sample.DoesNotExist:
            raise Http404

    def get(self, request, pk, format=None):
        sample = self.get_object(pk)
        serializer = DetailedSampleSerializer(sample)
        return Response(serializer.data)

##
# Processor
##

class ProcessorList(APIView):
    """List all processors."""
    def get(self, request, format=None):
        processors = Processor.objects.all()
        serializer = ProcessorSerializer(processors, many=True)
        return Response(serializer.data)


##
# Results
##

class ResultsList(PaginatedAPIView):
    """
    List all ComputationalResults.

    Append the pk to the end of this URL to see a detail view.

    """

    def get(self, request, format=None):
        filter_dict = request.query_params.dict()
        filter_dict.pop('limit', None)
        filter_dict.pop('offset', None)
        results = ComputationalResult.public_objects.filter(**filter_dict)

        page = self.paginate_queryset(results)
        if page is not None:
            serializer = ComputationalResultSerializer(page, many=True)
            return self.get_paginated_response(serializer.data)
        else:
            serializer = ComputationalResultSerializer(results, many=True)
            return Response(serializer.data)


##
# Search Filter Models
##

class OrganismList(APIView):
    """
	Unpaginated list of all the available organisms
	"""

    def get(self, request, format=None):
        organisms = Organism.objects.all()
        serializer = OrganismSerializer(organisms, many=True)
        return Response(serializer.data)

class PlatformList(APIView):
    """
	Unpaginated list of all the available "platform" information
	"""

    def get(self, request, format=None):
        samples = Sample.public_objects.all().values("platform_accession_code", "platform_name").distinct()
        serializer = PlatformSerializer(samples, many=True)
        return Response(serializer.data)

class InstitutionList(APIView):
    """
	Unpaginated list of all the available "institution" information
	"""

    def get(self, request, format=None):
        experiments = Experiment.public_objects.all().values("submitter_institution").distinct()
        serializer = InstitutionSerializer(experiments, many=True)
        return Response(serializer.data)

##
# Jobs
##

class SurveyJobList(PaginatedAPIView):
    """
    List of all SurveyJob.

	Ex:
	  - ?start_time__lte=2018-03-23T15:29:40.848381Z
	  - ?start_time__lte=2018-03-23T15:29:40.848381Z&start_time__gte=2018-03-23T14:29:40.848381Z
	  - ?success=True

      Works with required 'limit' and 'offset' params.

    """

    def get(self, request, format=None):
        filter_dict = request.query_params.dict()
        limit = max(int(filter_dict.pop('limit', 100)), 100)
        offset = int(filter_dict.pop('offset', 0))
        jobs = SurveyJob.objects.filter(**filter_dict).order_by('-id')[offset:(offset + limit)]
        serializer = SurveyJobSerializer(jobs, many=True)
        return Response(serializer.data)

class DownloaderJobList(PaginatedAPIView):
    """
    List of all DownloaderJob
    """

    def get(self, request, format=None):
        filter_dict = request.query_params.dict()
        limit = max(int(filter_dict.pop('limit', 100)), 100)
        offset = int(filter_dict.pop('offset', 0))
        jobs = DownloaderJob.objects.filter(**filter_dict).order_by('-id')[offset: offset + limit]
        serializer = DownloaderJobSerializer(jobs, many=True)
        return Response(serializer.data)

class ProcessorJobList(PaginatedAPIView):
    """
    List of all ProcessorJobs
    """

    def get(self, request, format=None):
        filter_dict = request.query_params.dict()
        limit = max(int(filter_dict.pop('limit', 100)), 100)
        offset = int(filter_dict.pop('offset', 0))
        jobs = ProcessorJob.objects.filter(**filter_dict).order_by('-id')[offset: offset + limit]
        serializer = ProcessorJobSerializer(jobs, many=True)
        return Response(serializer.data)

###
# Statistics
###

class Stats(APIView):
    """
    Statistics about the health of the system.

    ?range=week  includes statics for the last week
    """

    def get(self, request, format=None):
        range_param = request.query_params.dict().pop('range', None)

        data = {}
        data['survey_jobs'] = self._get_job_stats(SurveyJob.objects, range_param)
        data['downloader_jobs'] = self._get_job_stats(DownloaderJob.objects, range_param)
        data['processor_jobs'] = self._get_job_stats(ProcessorJob.objects, range_param)
        data['samples'] = self._get_object_stats(Sample.objects, range_param)
        data['experiments'] = self._get_object_stats(Experiment.objects, range_param)
        data['processed_samples'] = self._get_object_stats(Sample.processed_objects)
        data['processed_experiments'] = self._get_object_stats(Experiment.processed_public_objects)
        data['input_data_size'] = self._get_input_data_size()
        data['output_data_size'] = self._get_output_data_size()
        data['active_volumes'] = list(get_active_volumes())

        try:
            nomad_stats = self._get_nomad_jobs_breakdown()
            data['nomad_running_jobs'] = nomad_stats["nomad_running_jobs"]
            data['nomad_pending_jobs'] = nomad_stats["nomad_pending_jobs"]
            data['nomad_running_jobs_by_type'] = nomad_stats["nomad_running_jobs_by_type"]
            data['nomad_pending_jobs_by_type'] = nomad_stats["nomad_pending_jobs_by_type"]
            data['nomad_running_jobs_by_volume'] = nomad_stats["nomad_running_jobs_by_volume"]
            data['nomad_pending_jobs_by_volume'] = nomad_stats["nomad_pending_jobs_by_volume"]
        except nomad.api.exceptions.BaseNomadException:
            # Nomad is not available right now, so exclude these.
            pass

        return Response(data)

    def _aggregate_nomad_jobs_by_type(self, jobs: Dict):
        """Aggregates the pending and running job counts for each Nomad job type.

        This is accomplished by using the stats that each
        parameterized job has about its children jobs.

        `jobs` should be a response from the Nomad API's jobs endpoint.
        """
        job_types = set()
        for job in jobs:
            # Surveyor jobs don't have ids and RAM, so handle them specially.
            if job["ID"].startswith("SURVEYOR"):
                job_types.add("SURVEYOR")
            elif job["ID"] == "SMASHER" or job["ID"] == "DOWNLOADER":
                job_types.add(job["ID"])
            else:
                # Strips out the last two underscores like so:
                # SALMON_1_16384 -> SALMON
                job_type = "_".join(job["ID"].split("_")[0:-2])
                job_types.add(job_type)

        nomad_running_jobs_by_type = {}
        nomad_pending_jobs_by_type = {}
        for job_type in job_types:
            # This will count SURVEYOR_DISPATCHER jobs as SURVEYOR
            # jobs, but I think that's fine since we barely ever run
            # SURVEYOR_DISPATCHER jobs and won't need to monitor them
            # through the dashboard.
            same_jobs = [job for job in jobs if job["ID"].startswith(job_type)]

            aggregated_pending = 0
            aggregated_running = 0
            for job in same_jobs:
                children = job["JobSummary"]["Children"]
                aggregated_pending = aggregated_pending + children["Pending"]
                aggregated_running = aggregated_running + children["Running"]

            nomad_pending_jobs_by_type[job_type] = aggregated_pending
            nomad_running_jobs_by_type[job_type] = aggregated_running

        return nomad_pending_jobs_by_type, nomad_running_jobs_by_type

    def _aggregate_nomad_jobs_by_volume(self, jobs: Dict):
        """Aggregates the job counts for each EBS volume.

        This is accomplished by using the stats that each
        parameterized job has about its children jobs.

        `jobs` should be a response from the Nomad API's jobs endpoint.
        """
        volume_ids = set()
        for job in jobs:
            # These job types don't have volume indices, so we just won't count them.
            if not job["ID"].startswith("SURVEYOR") \
               and job["ID"] != "SMASHER" \
               and job["ID"] != "DOWNLOADER":
                # Strips out the volume ID like so:
                # SALMON_1_16384 -> 1
                volume_id = "_".join(job["ID"].split("_")[-2])
                volume_ids.add(volume_id)

        nomad_running_jobs_by_volume = {}
        nomad_pending_jobs_by_volume = {}
        for volume_id in volume_ids:
            if job["ID"].startswith("SURVEYOR") \
               or job["ID"] == "SMASHER" \
               or job["ID"] == "DOWNLOADER":
                continue

            def job_has_same_volume(job: Dict) -> bool:
                """Returns true if the job is on the same volume as this iteration of the loop.

                These job types don't have volume indices, so we just
                won't count them. We theoretically could try, but it
                really would be more trouble than it's worth and this
                endpoint is already going to have a hard time returning
                a response in time.
                """
                return not job["ID"].startswith("SURVEYOR") \
                    and job["ID"] != "SMASHER" \
                    and job["ID"] != "DOWNLOADER" \
                    and job["ID"].split("_")[-2] == volume_id

            jobs_with_same_volume = [job for job in jobs if job_has_same_volume(job)]

            aggregated_pending = 0
            aggregated_running = 0
            for job in jobs_with_same_volume:
                children = job["JobSummary"]["Children"]
                aggregated_pending = aggregated_pending + children["Pending"]
                aggregated_running = aggregated_running + children["Running"]

            nomad_pending_jobs_by_volume["volume_" + str(volume_id)] = aggregated_pending
            nomad_running_jobs_by_volume["volume_" + str(volume_id)] = aggregated_running

        return nomad_pending_jobs_by_volume, nomad_running_jobs_by_volume

    def _get_nomad_jobs_breakdown(self):
        nomad_host = get_env_variable("NOMAD_HOST")
        nomad_port = get_env_variable("NOMAD_PORT", "4646")
        nomad_client = nomad.Nomad(nomad_host, port=int(nomad_port), timeout=30)

        jobs = nomad_client.jobs.get_jobs()
        parameterized_jobs = [job for job in jobs if job['ParameterizedJob']]

        nomad_pending_jobs_by_type, nomad_running_jobs_by_type = self._aggregate_nomad_jobs_by_type(parameterized_jobs)

        # To get the total jobs for running and pending, the easiest
        # AND the most efficient way is to sum up the stats we've
        # already partially summed up.
        nomad_running_jobs = 0
        for job_type, num_jobs in nomad_running_jobs_by_type.items():
            nomad_running_jobs = nomad_running_jobs + num_jobs

        nomad_pending_jobs = 0
        for job_type, num_jobs in nomad_pending_jobs_by_type.items():
            nomad_pending_jobs = nomad_pending_jobs + num_jobs

        nomad_pending_jobs_by_volume, nomad_running_jobs_by_volume = self._aggregate_nomad_jobs_by_volume(parameterized_jobs)

        return {
            "nomad_pending_jobs": nomad_pending_jobs,
            "nomad_running_jobs": nomad_running_jobs,
            "nomad_pending_jobs_by_type": nomad_pending_jobs_by_type,
            "nomad_running_jobs_by_type": nomad_running_jobs_by_type,
            "nomad_pending_jobs_by_volume": nomad_pending_jobs_by_volume,
            "nomad_running_jobs_by_volume": nomad_running_jobs_by_volume
        }


    def _get_input_data_size(self):
        total_size = OriginalFile.objects.filter(
            sample__is_processed=True
        ).aggregate(
            Sum('size_in_bytes')
        )
        return total_size['size_in_bytes__sum'] if total_size['size_in_bytes__sum'] else 0

    def _get_output_data_size(self):
        total_size = ComputedFile.public_objects.all().filter(
            s3_bucket__isnull=False,
            s3_key__isnull=True
        ).aggregate(
            Sum('size_in_bytes')
        )
        return total_size['size_in_bytes__sum'] if total_size['size_in_bytes__sum'] else 0

    def _get_job_stats(self, jobs, range_param):
        result = {
            'total': jobs.count(),
            'pending': jobs.filter(start_time__isnull=True).count(),
            'completed': jobs.filter(end_time__isnull=False).count(),
            'successful': jobs.filter(success=True).count(),
            'open': jobs.filter(start_time__isnull=False, end_time__isnull=True, success__isnull=True).count(),
            # via https://stackoverflow.com/questions/32520655/get-average-of-difference-of-datetime-fields-in-django
            'average_time': jobs.filter(start_time__isnull=False, end_time__isnull=False, success=True).aggregate(
                average_time=Avg(F('end_time') - F('start_time')))['average_time']
        }

        if not result['average_time']:
            result['average_time'] = 0
        else:
            result['average_time'] = result['average_time'].total_seconds()

        if range_param:
            result['timeline'] = self._jobs_timeline(jobs, range_param)

        return result

    def _get_object_stats(self, objects, range_param = False):
        result = {
            'total': objects.count()
        }

        if range_param:
            result['timeline'] = self._created_timeline(objects, range_param)

        return result

    def _get_time_intervals(self, range_param):
        interval_timedelta = {
            'day': timedelta(days=1),
            'week': timedelta(weeks=1),
            'month': timedelta(weeks=4),
            'year': timedelta(weeks=52)
        }
        interval_timestep = {
            'day': timedelta(hours=1),
            'week': timedelta(days=1),
            'month': timedelta(days=2),
            'year': timedelta(weeks=4)
        }

        current_date = datetime.now(tz=timezone.utc)
        time_step = interval_timestep.get(range_param)
        start_date = current_date - interval_timedelta.get(range_param)

        intervals = [(current_date - time_step*(i+1), current_date - time_step*i)
                     for i in range(100) if current_date - time_step*(i+1) > start_date]
        return intervals[::-1]

    def _get_job_interval(self, jobs, start, end):
        filtered_jobs = jobs.filter(created_at__gte=start, created_at__lte=end)
        pending = filtered_jobs and jobs.filter(start_time__isnull=True)
        failed = filtered_jobs and jobs.filter(success=False)
        completed = filtered_jobs and jobs.filter(success=True)
        open = filtered_jobs and jobs.filter(success__isnull=True)

        return {
            'start': start,
            'end': end,
            'total': filtered_jobs.count(),
            'completed': completed.count(),
            'pending': pending.count(),
            'failed': failed.count(),
            'open': open.count()
        }

    def _jobs_timeline(self, jobs, range_param):
        return [self._get_job_interval(jobs, start, end) for (start, end) in self._get_time_intervals(range_param)]

    def _created_timeline(self, objects, range_param):
        results = []
        for start, end in self._get_time_intervals(range_param):
            total = objects.filter(created_at__gte=start, created_at__lte=end).count()
            stats = {
                'start': start,
                'end': end,
                'total': total
            }
            results.append(stats)
        return results

###
# Transcriptome Indices
###

class TranscriptomeIndexDetail(APIView):
    """
    Retrieve the S3 URL and index metadata associated with an OrganismIndex.
    """

    def get(self, request, format=None):
        """
        Gets the S3 url associated with the organism and length, along with other metadata about
        the transcriptome index we have stored. Organism must be specified in underscore-delimited
        uppercase, i.e. "GALLUS_GALLUS". Length must either be "long" or "short"
        """
        params = request.query_params

        # Verify that the required params are present
        errors = dict()
        if "organism" not in params:
            errors["organism"] = "You must specify the organism of the index you want"
        if "length" not in params:
            errors["length"] = "You must specify the length of the transcriptome index"

        if len(errors) > 0:
            raise ValidationError(errors)

        # Get the correct organism index object, serialize it, and return it
        transcription_length = "TRANSCRIPTOME_" + params["length"].upper()
        try:
            organism_index = (OrganismIndex.public_objects.exclude(s3_url__exact="")
                              .distinct("organism__name", "index_type")
                              .get(organism__name=params["organism"].upper(),
                                   index_type=transcription_length))
            serializer = OrganismIndexSerializer(organism_index)
            return Response(serializer.data)
        except OrganismIndex.DoesNotExist:
            raise Http404<|MERGE_RESOLUTION|>--- conflicted
+++ resolved
@@ -293,17 +293,10 @@
 
         if 'platform' in filters_to_calculate:
             # Platforms
-<<<<<<< HEAD
-            platforms = queryset.values('samples__platform_accession_code').annotate(Count('samples__platform_accession_code', unique=True))
+            platforms = queryset.values('samples__platform_accession_code').annotate(count=Count('sample__id', distinct=True))
             for plat in platforms:
                 if plat['samples__platform_accession_code']:
-                    result['platforms'][plat['samples__platform_accession_code']] = plat['samples__platform_accession_code__count']
-=======
-            platforms = queryset.values('samples__platform_name').annotate(count=Count('sample__id', distinct=True))
-            for plat in platforms:
-                if plat['samples__platform_name']:
-                    result['platforms'][plat['samples__platform_name']] = plat['count']
->>>>>>> e0d8c5ac
+                    result['platforms'][plat['samples__platform_accession_code']] = plat['count']
 
         return result
 
