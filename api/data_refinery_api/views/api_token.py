##
# Contains CreateAPITokenView, APITokenView, and needed serializer
##

from django.utils.decorators import method_decorator
from rest_framework import mixins, serializers, viewsets

from drf_yasg.utils import swagger_auto_schema

from data_refinery_common.models import APIToken


class APITokenSerializer(serializers.ModelSerializer):
    class Meta:
        model = APIToken
        fields = ("id", "is_activated", "terms_and_conditions")
        extra_kwargs = {
            "id": {"read_only": True},
            "is_activated": {"read_only": False},
            "terms_and_conditions": {"read_only": True},
        }


@method_decorator(
    name="create",
    decorator=swagger_auto_schema(
        operation_description="""
    This endpoint can be used to create and activate tokens. These tokens can be used
    in requests that provide urls to download computed files. Setting `is_activated` to
    true indicates agreement with refine.bio's [Terms of Use](https://www.refine.bio/terms)
    and [Privacy Policy](https://www.refine.bio/privacy).

    ```py
    import requests
    import json

    response = requests.post('https://api.refine.bio/v1/token/')
    token_id = response.json()['id']
    response = requests.put('https://api.refine.bio/v1/token/' + token_id + '/', json.dumps({'is_activated': True}), headers={'Content-Type': 'application/json'})
    ```

    The token id needs to be provided in the HTTP request in the API-KEY header.

    References
    - [https://github.com/AlexsLemonade/refinebio/issues/731]()
    - [https://github.com/AlexsLemonade/refinebio-frontend/issues/560]()
    """
    ),
)
@method_decorator(
    name="retrieve",
    decorator=swagger_auto_schema(operation_description="Return details about a specific token.",),
)
@method_decorator(
    name="update",
    decorator=swagger_auto_schema(
        operation_description="This can be used to activate a specific token by sending `is_activated: true`."
    ),
)
class APITokenView(
    mixins.CreateModelMixin,
    mixins.UpdateModelMixin,
    mixins.RetrieveModelMixin,
    viewsets.GenericViewSet,
):
    """
<<<<<<< HEAD
    Create, read, and modify Api Tokens.
=======
    Read and modify Api Tokens.

    get:
    Return details about a specific token.

    put:
    This can be used to activate a specific token by sending `is_activated: true`.
    Setting `is_activated` to true indicates agreement with refine.bio's
    [Terms of Use](https://www.refine.bio/terms) and
    [Privacy Policy](https://www.refine.bio/privacy).
>>>>>>> 3962e916
    """

    model = APIToken
    lookup_field = "id"
    queryset = APIToken.objects.all()
    serializer_class = APITokenSerializer<|MERGE_RESOLUTION|>--- conflicted
+++ resolved
@@ -54,7 +54,12 @@
 @method_decorator(
     name="update",
     decorator=swagger_auto_schema(
-        operation_description="This can be used to activate a specific token by sending `is_activated: true`."
+        operation_description="""
+    This can be used to activate a specific token by sending `is_activated: true`.
+    Setting `is_activated` to true indicates agreement with refine.bio's
+    [Terms of Use](https://www.refine.bio/terms) and
+    [Privacy Policy](https://www.refine.bio/privacy).
+    """
     ),
 )
 class APITokenView(
@@ -64,20 +69,7 @@
     viewsets.GenericViewSet,
 ):
     """
-<<<<<<< HEAD
     Create, read, and modify Api Tokens.
-=======
-    Read and modify Api Tokens.
-
-    get:
-    Return details about a specific token.
-
-    put:
-    This can be used to activate a specific token by sending `is_activated: true`.
-    Setting `is_activated` to true indicates agreement with refine.bio's
-    [Terms of Use](https://www.refine.bio/terms) and
-    [Privacy Policy](https://www.refine.bio/privacy).
->>>>>>> 3962e916
     """
 
     model = APIToken
