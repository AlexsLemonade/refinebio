--- conflicted
+++ resolved
@@ -58,13 +58,8 @@
 
     else:
         try:
-<<<<<<< HEAD
-            _ = Experiment.processed_public_objects.get(accession_code=experiment)
-        except Experiment.NotFound as e:
-=======
-            experiment = Experiment.processed_public_objects.get(accession_code=experiment)
+            Experiment.processed_public_objects.get(accession_code=experiment)
         except Experiment.DoesNotExist:
->>>>>>> 3962e916
             return False
 
     return True
