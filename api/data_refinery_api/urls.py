--- conflicted
+++ resolved
@@ -20,13 +20,9 @@
     DownloaderJobList,
     ProcessorJobList,
     ResultsList,
-<<<<<<< HEAD
-    Stats
-=======
     Stats,
     CreateDatasetView,
     DatasetView
->>>>>>> cfe20660
 )
 
 # This provides _public_ access to the /admin interface!
@@ -97,14 +93,11 @@
     url(r'^platforms/$', PlatformList.as_view(), name="platforms"),
     url(r'^institutions/$', InstitutionList.as_view(), name="institutions"),
     url(r'^results/$', ResultsList.as_view(), name="results"),
-<<<<<<< HEAD
-=======
 
     # Deliverables
     url(r'^dataset/$', DatasetRoot.as_view(), name="dataset_root"),
     url(r'^dataset/create/$', CreateDatasetView.as_view(), name="create_dataset"),
     url(r'^dataset/(?P<id>[0-9a-f-]+)/$', DatasetView.as_view(), name="dataset"),
->>>>>>> cfe20660
 
     # Jobs
     url(r'^jobs/$', JobsRoot.as_view(), name="jobs"),
