import nomad
import socket
import time
from nomad import Nomad
from nomad.api.exceptions import URLNotFoundNomadException
from typing import Callable, List
from threading import Thread
from functools import wraps
from retrying import retry
from datetime import datetime, timedelta
from django.utils import timezone
from django.db import transaction
from data_refinery_common.models import (
    DownloaderJob,
    ProcessorJob,
    SurveyJob,
    DownloaderJobOriginalFileAssociation,
    ProcessorJobOriginalFileAssociation,
    ProcessorJobDatasetAssociation,
    SurveyJobKeyValue
)
from data_refinery_common.message_queue import send_job
from data_refinery_common.job_lookup import ProcessorPipeline, Downloaders
from data_refinery_common.logging import get_and_configure_logger
from data_refinery_common.utils import get_env_variable, get_env_variable_gracefully


logger = get_and_configure_logger(__name__)
RUNNING_IN_CLOUD = get_env_variable_gracefully("RUNNING_IN_CLOUD", False)

# Maximum number of retries, so the number of attempts will be one
# greater than this because of the first attempt
MAX_NUM_RETRIES = 2

# The fastest each thread will repeat its checks.
# Could be slower if the thread takes longer than this to check its jobs.
MIN_LOOP_TIME = timedelta(minutes=2)

# The amount of time the main loop will wait in between checking if
# threads are still alive and then heart beating.
THREAD_WAIT_TIME = timedelta(minutes=10)

# How frequently we dispatch Janitor jobs.
JANITOR_DISPATCH_TIME = timedelta(minutes=30)


##
# Utilities
##

def do_forever(min_loop_time: timedelta) -> Callable:
    """Run the wrapped function in a loop forever.

    The function won't be run more often than once per min_loop_time,
    however if it takes longer to run than min_loop_time, then it will
    be run less often than once per min_loop_time.
    """
    def decorator(function: Callable) -> Callable:
        @wraps(function)
        def wrapper(*args, **kwargs):
            while(True):
                start_time = timezone.now()

                try:
                    function(*args, **kwargs)
                except:
                    logger.exception("Exception caught by Foreman while running " + function.__name__)

                loop_time = timezone.now() - start_time
                if loop_time < min_loop_time:
                    remaining_time = MIN_LOOP_TIME - loop_time
                    time.sleep(remaining_time.seconds)

        return wrapper
    return decorator


def handle_repeated_failure(job) -> None:
    """If a job fails too many times, log it and stop retrying."""
    # Not strictly retried but will prevent the job from getting
    # retried any more times.
    job.retried = True

    # success may already be False, but if it was a hung or lost job
    # this will ensure it's marked as failed.
    job.success = False
    job.save()

    # At some point this should become more noisy/attention
    # grabbing. However for the time being just logging should be
    # sufficient because all log messages will be closely monitored
    # during early testing stages.
    logger.warn("%s #%d failed %d times!!!", job.__class__.__name__, job.id, MAX_NUM_RETRIES + 1)


##
# Downloaders
##


@retry(stop_max_attempt_number=3)
@transaction.atomic
def requeue_downloader_job(last_job: DownloaderJob) -> None:
    """Queues a new downloader job.

    The new downloader job will have num_retries one greater than
    last_job.num_retries.
    """
    num_retries = last_job.num_retries + 1

    new_job = DownloaderJob(num_retries=num_retries,
                            downloader_task=last_job.downloader_task,
                            accession_code=last_job.accession_code)
    new_job.save()

    for original_file in last_job.original_files.all():
        DownloaderJobOriginalFileAssociation.objects.get_or_create(downloader_job=new_job,
                                                           original_file=original_file)

    logger.info("Requeuing Downloader Job which had ID %d with a new Downloader Job with ID %d.",
                last_job.id,
                new_job.id)
    try:
        send_job(Downloaders[last_job.downloader_task], new_job)

        last_job.retried = True
        last_job.success = False
        last_job.retried_job = new_job
        last_job.save()
    except:
        logger.error("Failed to requeue Downloader Job which had ID %d with a new Downloader Job with ID %d.",
                     last_job.id,
                     new_job.id)
        # Can't communicate with nomad just now, leave the job for a later loop.
        new_job.delete()


def handle_downloader_jobs(jobs: List[DownloaderJob]) -> None:
    """For each job in jobs, either retry it or log it."""
    for job in jobs:
        if job.num_retries < MAX_NUM_RETRIES:
            requeue_downloader_job(job)
        else:
            handle_repeated_failure(job)


<<<<<<< HEAD
=======
def do_forever(min_loop_time: timedelta) -> Callable:
    """Run the wrapped function in a loop forever.

    The function won't be run more often than once per min_loop_time,
    however if it takes longer to run than min_loop_time, then it will
    be run less often than once per min_loop_time.
    """
    def decorator(function: Callable) -> Callable:
        @wraps(function)
        def wrapper(*args, **kwargs):
            while(True):
                start_time = timezone.now()

                try:
                    function(*args, **kwargs)
                except:
                    logger.exception("Exception caught by Foreman while running " + function.__name__)

                loop_time = timezone.now() - start_time
                if loop_time < min_loop_time:
                    remaining_time = min_loop_time - loop_time
                    time.sleep(remaining_time.seconds)

        return wrapper
    return decorator


>>>>>>> 077b77d9
@do_forever(MIN_LOOP_TIME)
def retry_failed_downloader_jobs() -> None:
    """Handle downloader jobs that were marked as a failure."""
    failed_jobs = DownloaderJob.objects.filter(success=False, retried=False)
    handle_downloader_jobs(failed_jobs)


@do_forever(MIN_LOOP_TIME)
def retry_hung_downloader_jobs() -> None:
    """Retry downloader jobs that were started but never finished."""
    potentially_hung_jobs = DownloaderJob.objects.filter(
        success=None,
        retried=False,
        end_time=None,
        start_time__isnull=False,
        no_retry=False
    )

    nomad_host = get_env_variable("NOMAD_HOST")
    nomad_port = get_env_variable("NOMAD_PORT", "4646")
    nomad_client = Nomad(nomad_host, port=int(nomad_port), timeout=5)
    hung_jobs = []
    for job in potentially_hung_jobs:
        try:
            job_status = nomad_client.job.get_job(job.nomad_job_id)["Status"]
            if job_status != "running":
                # Make sure it didn't finish since our original query.
                job.refresh_from_db()
                if job.end_time is None:
                    hung_jobs.append(job)
        except URLNotFoundNomadException:
            hung_jobs.append(job)
        except Exception:
            logger.exception("Couldn't query Nomad about Processor Job.", processor_job=job.id)

    handle_downloader_jobs(hung_jobs)


@do_forever(MIN_LOOP_TIME)
def retry_lost_downloader_jobs() -> None:
    """Retry downloader jobs that went too long without being started.

    Idea: at some point this function could integrate with the spot
    instances to determine if jobs are hanging due to a lack of
    instances. A naive time-based implementation like this could end
    up retrying every single queued job if there were a long period
    during which the price of spot instance is higher than our bid
    price.
    """
    potentially_lost_jobs = DownloaderJob.objects.filter(
        success=None,
        retried=False,
        start_time=None,
        end_time=None,
        no_retry=False
    )

    nomad_host = get_env_variable("NOMAD_HOST")
    nomad_port = get_env_variable("NOMAD_PORT", "4646")
    nomad_client = Nomad(nomad_host, port=int(nomad_port), timeout=5)
    lost_jobs = []
    for job in potentially_lost_jobs:
        try:
            if job.nomad_job_id:
                job_status = nomad_client.job.get_job(job.nomad_job_id)["Status"]
                # If the job is still pending, then it makes sense that it
                # hasn't started and if it's running then it may not have
                # been able to mark the job record as started yet.
                if job_status != "pending" and job_status != "running":
                    logger.info(("Determined that a downloader job needs to be requeued because its"
                                 " Nomad Job's status is: %s."),
                                job_status,
                                job_id=job.id
                    )
                    lost_jobs.append(job)
            else:
                # If there is no nomad_job_id field set, we could be
                # in the small window where the job was created but
                # hasn't yet gotten a chance to be queued.
                # If this job really should be restarted we'll get it in the next loop.
                if timezone.now() - job.created_at > MIN_LOOP_TIME:
                    lost_jobs.append(job)
        except socket.timeout:
            logger.info("Timeout connecting to Nomad - is Nomad down?", job_id=job.id)
        except nomad.api.exceptions.BaseNomadException:
            logger.info("Problem connecting to Nomad - is Nomad down?", job_id=job.id)
        except URLNotFoundNomadException:
            logger.info(("Determined that a downloader job needs to be requeued because "
                              "querying for its Nomad job failed: "),
                             job_id=job.id
            )
            lost_jobs.append(job)
        except Exception:
            logger.exception("Couldn't query Nomad about Processor Job.", processor_job=job.id)

    handle_downloader_jobs(lost_jobs)


##
# Processors
##


@retry(stop_max_attempt_number=3)
@transaction.atomic
def requeue_processor_job(last_job: ProcessorJob) -> None:
    """Queues a new processor job.

    The new processor job will have num_retries one greater than
    last_job.num_retries.
    """
    num_retries = last_job.num_retries + 1

    # The Salmon pipeline is quite RAM-sensitive.
    # Try it again with an increased RAM amount, if possible.
    new_ram_amount = last_job.ram_amount
    if last_job.pipeline_applied == "SALMON":
        if new_ram_amount == 4096:
            new_ram_amount = 8192
        elif new_ram_amount == 8192:
            new_ram_amount = 12288
        elif new_ram_amount == 12288:
            new_ram_amount = 16384

    new_job = ProcessorJob(num_retries=num_retries,
                           pipeline_applied=last_job.pipeline_applied,
                           ram_amount=new_ram_amount,
                           volume_index=last_job.volume_index)
    new_job.save()

    for original_file in last_job.original_files.all():
        ProcessorJobOriginalFileAssociation.objects.get_or_create(processor_job=new_job,
                                                          original_file=original_file)

    for dataset in last_job.datasets.all():
        ProcessorJobDatasetAssociation.objects.get_or_create(processor_job=new_job,
                                                     dataset=dataset)

    try:
        logger.info("Requeuing Processor Job which had ID %d with a new Processor Job with ID %d.",
                    last_job.id,
                    new_job.id)
        send_job(ProcessorPipeline[last_job.pipeline_applied], new_job)

        last_job.retried = True
        last_job.success = False
        last_job.retried_job = new_job
        last_job.save()
    except:
        logger.error("Failed to requeue Processor Job which had ID %d with a new Processor Job with ID %d.",
                     last_job.id,
                     new_job.id)
        # Can't communicate with nomad just now, leave the job for a later loop.
        new_job.delete()


def handle_processor_jobs(jobs: List[ProcessorJob]) -> None:
    """For each job in jobs, either retry it or log it."""
    for job in jobs:
        if job.num_retries < MAX_NUM_RETRIES:
            requeue_processor_job(job)
        else:
            handle_repeated_failure(job)


@do_forever(MIN_LOOP_TIME)
def retry_failed_processor_jobs() -> None:
    """Handle processor jobs that were marked as a failure."""
    failed_jobs = ProcessorJob.objects.filter(success=False, retried=False)
    if failed_jobs:
        logger.info(
            "Handling failed (explicitly-marked-as-failure) jobs!",
            jobs=failed_jobs
        )
        handle_processor_jobs(failed_jobs)


@do_forever(MIN_LOOP_TIME)
def retry_hung_processor_jobs() -> None:
    """Retry processor jobs that were started but never finished."""
    potentially_hung_jobs = ProcessorJob.objects.filter(
        success=None,
        retried=False,
        end_time=None,
        start_time__isnull=False,
        no_retry=False
    )

    nomad_host = get_env_variable("NOMAD_HOST")
    nomad_port = get_env_variable("NOMAD_PORT", "4646")
    nomad_client = Nomad(nomad_host, port=int(nomad_port), timeout=5)
    hung_jobs = []
    for job in potentially_hung_jobs:
        try:
            job_status = nomad_client.job.get_job(job.nomad_job_id)["Status"]
            if job_status != "running":
                # Make sure it didn't finish since our original query.
                job.refresh_from_db()
                if job.end_time is None:
                    hung_jobs.append(job)
        except URLNotFoundNomadException:
            hung_jobs.append(job)
        except Exception:
            logger.exception("Couldn't query Nomad about Processor Job.", processor_job=job.id)

    if hung_jobs:
        logger.info(
            "Handling hung (started-but-never-finished) jobs!",
            jobs=hung_jobs
        )
        handle_processor_jobs(hung_jobs)


@do_forever(MIN_LOOP_TIME)
def retry_lost_processor_jobs() -> None:
    """Retry processor jobs which never even got started for too long."""
    potentially_lost_jobs = ProcessorJob.objects.filter(
        success=None,
        retried=False,
        start_time=None,
        end_time=None,
        no_retry=False
    )

    nomad_host = get_env_variable("NOMAD_HOST")
    nomad_port = get_env_variable("NOMAD_PORT", "4646")
    nomad_client = Nomad(nomad_host, port=int(nomad_port), timeout=5)
    lost_jobs = []
    for job in potentially_lost_jobs:
        try:
            if job.nomad_job_id:
                job_status = nomad_client.job.get_job(job.nomad_job_id)["Status"]
                # If the job is still pending, then it makes sense that it
                # hasn't started and if it's running then it may not have
                # been able to mark the job record as started yet.
                if job_status != "pending" and job_status != "running":
                    logger.info(("Determined that a processor job needs to be requeued because its"
                                 " Nomad Job's status is: %s."),
                                job_status,
                                job_id=job.id
                    )
                    lost_jobs.append(job)
            else:
                # If there is no nomad_job_id field set, we could be
                # in the small window where the job was created but
                # hasn't yet gotten a chance to be queued.
                # If this job really should be restarted we'll get it in the next loop.
                if timezone.now() - job.created_at > MIN_LOOP_TIME:
                    lost_jobs.append(job)
        except URLNotFoundNomadException:
            logger.exception(("Determined that a processor job needs to be requeued because "
                              "querying for its Nomad job failed: "),
                             job_id=job.id
            )
            lost_jobs.append(job)
        except Exception:
            logger.exception("Couldn't query Nomad about Processor Job.", processor_job=job.id)

    if lost_jobs:
        logger.info(
            "Handling lost (never-started) jobs!",
            jobs=lost_jobs
        )
        handle_processor_jobs(lost_jobs)

##
# Surveyors
##

@retry(stop_max_attempt_number=3)
@transaction.atomic
def requeue_survey_job(last_job: SurveyJob, dispatch=True) -> None:
    """Queues a new survey job.

    The new survey job will have num_retries one greater than
    last_job.num_retries.
    """
    num_retries = last_job.num_retries + 1

    new_job = SurveyJob(num_retries=num_retries,
                        source_type=last_job.source_type
                    )
    new_job.save()

    keyvalues = SurveyJobKeyValue.objects.filter(survey_job=last_job)

    for keyvalue in keyvalues:
        SurveyJobKeyValue.objects.get_or_create(survey_job=new_job,
                                                key=keyvalue.key,
                                                value=keyvalue.value,
                                            )

    try:
        logger.info("Requeuing SurveyJob which had ID %d with a new SurveyJob with ID %d.",
                    last_job.id,
                    new_job.id)
        try:
            nomad_host = get_env_variable("NOMAD_HOST")
            nomad_port = get_env_variable("NOMAD_PORT", "4646")
            nomad_client = Nomad(nomad_host, port=int(nomad_port), timeout=5)
            if dispatch:
                nomad_response = nomad_client.job.dispatch_job("SURVEYOR", meta={"JOB_ID": new_job.id})
                new_job.nomad_job_id = nomad_response["DispatchedJobID"]
                new_job.save()
        except URLNotFoundNomadException:
            logger.error("Dispatching Nomad job of type %s for job spec %s to host %s and port %s failed.",
                         job_type, nomad_job, nomad_host, nomad_port, job=str(new_job.id))
        except Exception as e:
            logger.exception('Unable to Dispatch Nomad Job.',
                job_name=job_type.value,
                job_id=str(new_job.id),
                reason=str(e)
            )
            raise

        last_job.retried = True
        last_job.success = False
        last_job.retried_job = new_job
        last_job.save()
    except:
        logger.error("Failed to requeue SurveyJob Job which had ID %d with a new SurveyJob Job with ID %d.",
                     last_job.id,
                     new_job.id)
        # Can't communicate with nomad just now, leave the job for a later loop.
        new_job.delete()


def handle_survey_jobs(jobs: List[SurveyJob]) -> None:
    """For each job in jobs, either retry it or log it."""
    for job in jobs:
        if job.num_retries < MAX_NUM_RETRIES:
            requeue_survey_job(job)
        else:
            handle_repeated_failure(job)


@do_forever(MIN_LOOP_TIME)
def retry_failed_survey_jobs() -> None:
    """Handle survey jobs that were marked as a failure."""
    failed_jobs = SurveyJob.objects.filter(success=False, retried=False)
    if failed_jobs:
        logger.info(
            "Handling failed (explicitly-marked-as-failure) jobs!",
            jobs=failed_jobs
        )
        handle_survey_jobs(failed_jobs)


@do_forever(MIN_LOOP_TIME)
def retry_hung_survey_jobs() -> None:
    """Retry survey jobs that were started but never finished."""
    potentially_hung_jobs = SurveyJob.objects.filter(
        success=None,
        retried=False,
        end_time=None,
        start_time__isnull=False,
        no_retry=False
    )

    nomad_host = get_env_variable("NOMAD_HOST")
    nomad_port = get_env_variable("NOMAD_PORT", "4646")
    nomad_client = Nomad(nomad_host, port=int(nomad_port), timeout=5)
    hung_jobs = []
    for job in potentially_hung_jobs:
        try:
            job_status = nomad_client.job.get_job(job.nomad_job_id)["Status"]
            if job_status != "running":
                # Make sure it didn't finish since our original query.
                job.refresh_from_db()
                if job.end_time is None:
                    hung_jobs.append(job)
        except URLNotFoundNomadException:
            hung_jobs.append(job)
        except Exception:
            logger.exception("Couldn't query Nomad about SurveyJob Job.", survey_job=job.id)

    if hung_jobs:
        logger.info(
            "Handling hung (started-but-never-finished) jobs!",
            jobs=hung_jobs
        )
        handle_survey_jobs(hung_jobs)


@do_forever(MIN_LOOP_TIME)
def retry_lost_survey_jobs() -> None:
    """Retry survey jobs which never even got started for too long."""
    potentially_lost_jobs = SurveyJob.objects.filter(
        success=None,
        retried=False,
        start_time=None,
        end_time=None,
        no_retry=False
    )

    nomad_host = get_env_variable("NOMAD_HOST")
    nomad_port = get_env_variable("NOMAD_PORT", "4646")
    nomad_client = Nomad(nomad_host, port=int(nomad_port), timeout=5)
    lost_jobs = []
    for job in potentially_lost_jobs:
        try:
            if job.nomad_job_id:
                job_status = nomad_client.job.get_job(job.nomad_job_id)["Status"]
                # If the job is still pending, then it makes sense that it
                # hasn't started and if it's running then it may not have
                # been able to mark the job record as started yet.
                if job_status != "pending" and job_status != "running":
                    logger.info(("Determined that a survey job needs to be requeued because its"
                                 " Nomad Job's status is: %s."),
                                job_status,
                                job_id=job.id
                    )
                    lost_jobs.append(job)
            else:
                # If there is no nomad_job_id field set, we could be
                # in the small window where the job was created but
                # hasn't yet gotten a chance to be queued.
                # If this job really should be restarted we'll get it in the next loop.
                if timezone.now() - job.created_at > MIN_LOOP_TIME:
                    lost_jobs.append(job)
        except URLNotFoundNomadException:
            logger.exception(("Determined that a survey job needs to be requeued because "
                              "querying for its Nomad job failed: "),
                             job_id=job.id
            )
            lost_jobs.append(job)
        except Exception:
            logger.exception("Couldn't query Nomad about Processor Job.", survey_job=job.id)

    if lost_jobs:
        logger.info(
            "Handling lost (never-started) jobs!",
            jobs=lost_jobs
        )
        handle_survey_jobs(lost_jobs)

##
# Main loop
##

@do_forever(JANITOR_DISPATCH_TIME)
def send_janitor_jobs():
    """Dispatch a Janitor job for each instance in the cluster"""

    # This is a fairly hacky way of finding all of our volume indexes
    indexes = ProcessorJob.objects.all().values_list('volume_index').distinct()

    for index in indexes:
        actual_index = index[0]
        new_job = ProcessorJob(num_retries=0,
                               pipeline_applied="JANITOR",
                               ram_amount=2048,
                               volume_index=actual_index)
        new_job.save()
        logger.info("Sending Janitor with index: ",
            job_id=new_job.id,
            index=actual_index
        )
        try:
            send_job(ProcessorPipeline["JANITOR"], new_job)
        except Exception as e:
            # If we can't dispatch this job, something else has gone wrong.
            continue


def monitor_jobs():
    """Runs a thread for each job monitoring loop."""
    processor_functions = [ retry_failed_processor_jobs,
                            retry_hung_processor_jobs,
                            retry_lost_processor_jobs]

    threads = []

    # Start the thread to dispatch Janitor jobs.
    thread = Thread(target=send_janitor_jobs, name="send_janitor_jobs")
    thread.start()
    threads.append(thread)
    logger.info("Thread started for monitoring function: send_janitor_jobs")


    for f in processor_functions:
        thread = Thread(target=f, name=f.__name__)
        thread.start()
        threads.append(thread)
        logger.info("Thread started for monitoring function: %s", f.__name__)

    # This is only a concern when running at scale.
    if RUNNING_IN_CLOUD:
        # We start the processor threads first so that we don't
        # accidentally queue too many downloader jobs and knock down our
        # source databases. They may take a while to run, and this
        # function only runs once per deploy, so give a generous amount of
        # time, say 5 minutes:
        time.sleep(60*5)

    downloader_functions = [retry_failed_downloader_jobs,
                            retry_hung_downloader_jobs,
                            retry_lost_downloader_jobs]

    for f in downloader_functions:
        thread = Thread(target=f, name=f.__name__)
        thread.start()
        threads.append(thread)
        logger.info("Thread started for monitoring function: %s", f.__name__)

    survey_functions = [retry_failed_survey_jobs,
                            retry_hung_survey_jobs,
                            retry_lost_survey_jobs]

    for f in survey_functions:
        thread = Thread(target=f, name=f.__name__)
        thread.start()
        threads.append(thread)
        logger.info("Thread started for monitoring function: %s", f.__name__)

    # Make sure that no threads die quietly.
    while(True):
        start_time = timezone.now()

        for thread in threads:
            if not thread.is_alive():
                logger.error("Foreman Thread for the function %s has died!!!!", thread.name)

        loop_time = timezone.now() - start_time
        if loop_time < THREAD_WAIT_TIME:
            remaining_time = THREAD_WAIT_TIME - loop_time
            time.sleep(remaining_time.seconds)

        logger.info("The Foreman's heart is beating, but he does not feel.")<|MERGE_RESOLUTION|>--- conflicted
+++ resolved
@@ -144,36 +144,6 @@
             handle_repeated_failure(job)
 
 
-<<<<<<< HEAD
-=======
-def do_forever(min_loop_time: timedelta) -> Callable:
-    """Run the wrapped function in a loop forever.
-
-    The function won't be run more often than once per min_loop_time,
-    however if it takes longer to run than min_loop_time, then it will
-    be run less often than once per min_loop_time.
-    """
-    def decorator(function: Callable) -> Callable:
-        @wraps(function)
-        def wrapper(*args, **kwargs):
-            while(True):
-                start_time = timezone.now()
-
-                try:
-                    function(*args, **kwargs)
-                except:
-                    logger.exception("Exception caught by Foreman while running " + function.__name__)
-
-                loop_time = timezone.now() - start_time
-                if loop_time < min_loop_time:
-                    remaining_time = min_loop_time - loop_time
-                    time.sleep(remaining_time.seconds)
-
-        return wrapper
-    return decorator
-
-
->>>>>>> 077b77d9
 @do_forever(MIN_LOOP_TIME)
 def retry_failed_downloader_jobs() -> None:
     """Handle downloader jobs that were marked as a failure."""
