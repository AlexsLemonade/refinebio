--- conflicted
+++ resolved
@@ -203,11 +203,8 @@
             experiment_completion_percent = processed_samples / len(related_samples)
             prioritized_jobs.append({"job": job, "priority": experiment_completion_percent})
         except:
-<<<<<<< HEAD
-            logger.debug("Exception caught while prioritizing salmon jobs!")
-=======
-            logger.exception("Exception caught while prioritizing salmon jobs!", job=job)
->>>>>>> 401ecb4a
+            logger.debug("Exception caught while prioritizing salmon jobs!", job=job)
+
 
     sorted_job_mappings = sorted(prioritized_jobs, reverse=True, key=lambda k: k["priority"])
     sorted_jobs = [job_mapping["job"] for job_mapping in sorted_job_mappings]
@@ -235,7 +232,7 @@
                     zebrafish_jobs.append(job)
                     break
         except:
-            logger.exception("Exception caught while prioritizing zebrafish jobs!", job=job)
+            logger.debug("Exception caught while prioritizing zebrafish jobs!", job=job)
 
     # Remove all the jobs we're moving to the front of the list
     for job in zebrafish_jobs:
