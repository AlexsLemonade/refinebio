--- conflicted
+++ resolved
@@ -333,21 +333,15 @@
 def get_capacity_for_downloader_jobs(nomad_client) -> bool:
     """Returns how many downloader jobs the queue has capacity for.
     """
-    return MAX_TOTAL_DOWNLOADER_JOBS - count_downloader_jobs_in_queue(nomad_client)
-
-
-
-<<<<<<< HEAD
+
+    current_max_downloader_jobs = get_max_downloader_jobs(nomad_client=nomad_client)
+    current_downloader_jobs_in_queue = count_downloader_jobs_in_queue(nomad_client)
+    return current_max_downloader_jobs - current_max_downloader_jobs
+
+
 def handle_downloader_jobs(jobs: List[DownloaderJob],
                            queue_capacity: int = MAX_TOTAL_DOWNLOADER_JOBS) -> None:
     """For each job in jobs, either retry it or log it.
-=======
-    num_downloader_jobs = count_downloader_jobs_in_queue(nomad_client)
-    current_max_downloader_jobs = get_max_downloader_jobs(nomad_client=nomad_client)
-    if num_downloader_jobs >= current_max_downloader_jobs:
-        logger.info("Not requeuing job until we're running fewer jobs.")
-        return False
->>>>>>> 6c01f7b2
 
     No more than queue_capacity jobs will be retried.
     """
@@ -361,10 +355,6 @@
     # jobs = prioritize_jobs_by_accession(jobs, HGU133PLUS2_ACCESSION_LIST)
     # jobs = prioritize_zebrafish_jobs(jobs)
 
-<<<<<<< HEAD
-=======
-    num_to_dispatch = current_max_downloader_jobs - num_downloader_jobs
->>>>>>> 6c01f7b2
     jobs_dispatched = 0
     for count, job in enumerate(jobs):
         if jobs_dispatched >= queue_capacity:
