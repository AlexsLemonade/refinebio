--- conflicted
+++ resolved
@@ -90,7 +90,6 @@
         logger.debug('Generating compendia for organisms', organisms=all_organisms)
 
         for organism in all_organisms:
-<<<<<<< HEAD
             if organism.get_most_recent_qn_target():
                 job = create_job_for_organism(organism, quant_sf_only, svd_algorithm)
                 logger.info("Sending CREATE_COMPENDIA for Organism", job_id=str(job.pk), organism=str(organism))
@@ -98,10 +97,5 @@
             else:
                 logger.debug("Could not create compendia for organism because it did not have a QN target.",
                              organism=organism.name)
-=======
-            job = create_job_for_organism(organism, quant_sf_only, svd_algorithm)
-            logger.info("Sending CREATE_COMPENDIA for Organism", job_id=str(job.pk), organism=str(organism))
-            send_job(ProcessorPipeline.CREATE_COMPENDIA, job)
->>>>>>> 1685f83a
 
         sys.exit(0)