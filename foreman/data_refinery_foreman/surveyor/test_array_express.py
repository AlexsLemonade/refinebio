import json
import datetime
from unittest.mock import Mock, patch
from django.test import TestCase
from data_refinery_models.models import (
    Batch,
    DownloaderJob,
    DownloaderJobsToBatches,
    SurveyJob,
    SurveyJobKeyValue,
    Organism
)
from data_refinery_foreman.surveyor.array_express import (
    ArrayExpressSurveyor,
    EXPERIMENTS_URL,
)


EXPERIMENTS_JSON = """
{
    "experiments": {
        "api-revision": "091015",
        "api-version": 3,
        "experiment": [
            {
                "accession": "E-MTAB-3050",
                "arraydesign": [
                    {
                        "accession": "A-AFFY-1",
                        "count": 5,
                        "id": 11048,
                        "legacy_id": 5728564,
                        "name": "Affymetrix GeneChip Human  U95Av2 [HG_U95Av2]"
                    }
                ],
                "bioassaydatagroup": [
                    {
                        "arraydesignprovider": null,
                        "bioassaydatacubes": 5,
                        "bioassays": 5,
                        "dataformat": "rawData",
                        "id": null,
                        "isderived": 0,
                        "name": "rawData"
                    }
                ],
                "description": [
                    {
                        "id": null,
                        "text": "description tex"
                    }
                ],
                "experimentalvariable": [
                    {
                        "name": "cell type",
                        "value": [
                            "differentiated",
                            "expanded",
                            "freshly isolated"
                        ]
                    }
                ],
                "experimentdesign": [
                    "cell type comparison design",
                    "development or differentiation design"
                ],
                "experimenttype": [
                    "transcription profiling by array"
                ],
                "id": 511696,
                "lastupdatedate": "2014-10-30",
                "name": "Microarray analysis of in vitro differentiation",
                "organism": [
                    "Homo sapiens"
                ],
                "protocol": [
                    {
                        "accession": "P-MTAB-41859",
                        "id": 1092859
                    }
                ],
                "provider": [
                    {
                        "contact": "Joel Habener",
                        "email": "jhabener@partners.org",
                        "role": "submitter"
                    }
                ],
                "releasedate": "2014-10-31",
                "samplecharacteristic": [
                    {
                        "category": "age",
                        "value": [
                            "38 year",
                            "54 year"
                        ]
                    }
                ]
            }
        ],
        "revision": "091015",
        "total": 1,
        "total-assays": 5,
        "total-samples": 2,
        "version": 3.0
    }
} """

SAMPLES_JSON = """
{
    "experiment": {
        "accession": "E-MTAB-3050",
        "api-revision": "091015",
        "api-version": 3,
        "revision": "091015",
        "sample": [
            {
                "assay": {
                    "name": "1007409-C30057"
                },
                "characteristic": [
                    {
                        "category": "organism",
                        "value": "Homo sapiens"
                    }
                ],
                "extract": {
                    "name": "donor A islets RNA"
                },
                "file": [
                    {
                        "comment": {
                            "name": "ArrayExpress FTP file",
                            "value": "ftp://ftp.ebi.ac.uk/pub/databases/microarray/data/experiment/MTAB/E-MTAB-3050/E-MTAB-3050.raw.1.zip"
                        },
                        "name": "C30057.CEL",
                        "type": "data",
                        "url": "ftp://ftp.ebi.ac.uk/pub/databases/microarray/data/experiment/MTAB/E-MTAB-3050/E-MTAB-3050.raw.1.zip/C30057.CEL"
                    },
                    {
                        "comment": {
                            "name": "Derived ArrayExpress FTP file",
                            "value": "ftp://ftp.ebi.ac.uk/pub/databases/microarray/data/experiment/MTAB/E-MTAB-3050/E-MTAB-3050.processed.1.zip"
                        },
                        "name": "C30057.txt",
                        "type": "derived data",
                        "url": "ftp://ftp.ebi.ac.uk/pub/databases/microarray/data/experiment/MTAB/E-MTAB-3050/E-MTAB-3050.processed.1.zip/C30057.txt"
                    }
                ],
                "labeled-extract": {
                    "label": "biotin",
                    "name": "donor A islets LEX"
                },
                "source": {
                    "name": "donor A islets"
                },
                "variable": [
                    {
                        "name": "cell type",
                        "value": "freshly isolated"
                    }
                ]
            },
            {
                "assay": {
                    "name": "1007409-C30058"
                },
                "characteristic": [
                    {
                        "category": "organism",
                        "value": "Homo sapiens"
                    }
                ],
                "extract": {
                    "name": "donor A expanded cells RNA"
                },
                "file": [
                    {
                        "comment": {
                            "name": "ArrayExpress FTP file",
                            "value": "ftp://ftp.ebi.ac.uk/pub/databases/microarray/data/experiment/MTAB/E-MTAB-3050/E-MTAB-3050.raw.1.zip"
                        },
                        "name": "C30058.CEL",
                        "type": "data",
                        "url": "ftp://ftp.ebi.ac.uk/pub/databases/microarray/data/experiment/MTAB/E-MTAB-3050/E-MTAB-3050.raw.1.zip/C30058.CEL"
                    },
                    {
                        "comment": {
                            "name": "Derived ArrayExpress FTP file",
                            "value": "ftp://ftp.ebi.ac.uk/pub/databases/microarray/data/experiment/MTAB/E-MTAB-3050/E-MTAB-3050.processed.1.zip"
                        },
                        "name": "C30058.txt",
                        "type": "derived data",
                        "url": "ftp://ftp.ebi.ac.uk/pub/databases/microarray/data/experiment/MTAB/E-MTAB-3050/E-MTAB-3050.processed.1.zip/C30058.txt"
                    }
                ],
                "labeled-extract": {
                    "label": "biotin",
                    "name": "donor A expanded cells LEX"
                },
                "source": {
                    "name": "donor A islets"
                },
                "variable": [
                    {
                        "name": "cell type",
                        "value": "expanded"
                    }
                ]
            }
        ],
        "version": 1.0
    }
}"""  # noqa


def mocked_requests_get(url):
    mock = Mock(ok=True)
    if url == (EXPERIMENTS_URL + "E-MTAB-3050"):
        mock.json.return_value = json.loads(EXPERIMENTS_JSON)
    else:
        mock.json.return_value = json.loads(SAMPLES_JSON)

    return mock


class SurveyTestCase(TestCase):
    def setUp(self):
        survey_job = SurveyJob(source_type="ARRAY_EXPRESS")
        survey_job.save()
        self.survey_job = survey_job

        key_value_pair = SurveyJobKeyValue(survey_job=survey_job,
                                           key="experiment_accession_code",
                                           value="E-MTAB-3050")
        key_value_pair.save()

        # Insert the organism into the database so the model doesn't call the
        # taxonomy API to populate it.
        organism = Organism(name="HOMO SAPIENS",
                            taxonomy_id=9606,
                            is_scientific_name=True)
        organism.save()

    def tearDown(self):
        DownloaderJobsToBatches.objects.all().delete()
        DownloaderJob.objects.all().delete()
        Batch.objects.all().delete()
        SurveyJobKeyValue.objects.all().delete()
        SurveyJob.objects.all().delete()

    @patch('data_refinery_foreman.surveyor.array_express.requests.get')
    def test_experiment_object(self, mock_get):
        """The get_experiment_metadata function extracts all experiment metadata
        from the experiments API."""
        mock_get.return_value = Mock(ok=True)
        mock_get.return_value.json.return_value = json.loads(EXPERIMENTS_JSON)

        experiment = ArrayExpressSurveyor.get_experiment_metadata("E-MTAB-3050")
        self.assertEqual("Microarray analysis of in vitro differentiation", experiment["name"])
        self.assertEqual("E-MTAB-3050", experiment["experiment_accession_code"])
        self.assertEqual("A-AFFY-1", experiment["platform_accession_code"])
        self.assertEqual("2014-10-31", experiment["release_date"])
        self.assertEqual("2014-10-30", experiment["last_update_date"])

    @patch('data_refinery_foreman.surveyor.array_express.requests.get')
    @patch('data_refinery_foreman.surveyor.message_queue.app.send_task')
    def test_survey(self, mock_send_task, mock_get):
<<<<<<< HEAD
        """survey generates one Batch per sample with all possible fields populated.
=======
        """The 'survey' function generates one Batch per sample.
>>>>>>> 26144701

        This test also tests the handle_batches method of ExternalSourceSurveyor
        which isn't tested on its own because it is an abstract class.
        """
        mock_send_task.return_value = Mock(ok=True)
        mock_get.side_effect = mocked_requests_get

        ae_surveyor = ArrayExpressSurveyor(self.survey_job)
        ae_surveyor.survey()

        mock_send_task.assert_called_once()
        batches = Batch.objects.all()
        self.assertEqual(2, len(batches))
        downloader_jobs = DownloaderJob.objects.all()
        self.assertEqual(1, len(downloader_jobs))

        batch = batches[0]
        self.assertEqual(batch.survey_job.id, self.survey_job.id)
        self.assertEqual(batch.source_type, "ARRAY_EXPRESS")
        self.assertEqual(batch.size_in_bytes, -1)
        self.assertEqual(batch.download_url, "ftp://ftp.ebi.ac.uk/pub/databases/microarray/data/experiment/MTAB/E-MTAB-3050/E-MTAB-3050.raw.1.zip")  # noqa
        self.assertEqual(batch.raw_format, "CEL")
        self.assertEqual(batch.processed_format, "PCL")
        self.assertEqual(batch.pipeline_required, "AFFY_TO_PCL")
        self.assertEqual(batch.platform_accession_code, "A-AFFY-1")
        self.assertEqual(batch.experiment_accession_code, "E-MTAB-3050")
        self.assertEqual(batch.experiment_title, "Microarray analysis of in vitro differentiation")
        self.assertEqual(batch.status, "NEW")
        self.assertEqual(batch.release_date, datetime.date(2014, 10, 31))
        self.assertEqual(batch.last_uploaded_date, datetime.date(2014, 10, 30))
        self.assertEqual(batch.name, "C30057.CEL")
        self.assertEqual(batch.internal_location, "A-AFFY-1/AFFY_TO_PCL")
        self.assertEqual(batch.organism_id, 9606)
        self.assertEqual(batch.organism_name, "HOMO SAPIENS")<|MERGE_RESOLUTION|>--- conflicted
+++ resolved
@@ -266,11 +266,7 @@
     @patch('data_refinery_foreman.surveyor.array_express.requests.get')
     @patch('data_refinery_foreman.surveyor.message_queue.app.send_task')
     def test_survey(self, mock_send_task, mock_get):
-<<<<<<< HEAD
-        """survey generates one Batch per sample with all possible fields populated.
-=======
         """The 'survey' function generates one Batch per sample.
->>>>>>> 26144701
 
         This test also tests the handle_batches method of ExternalSourceSurveyor
         which isn't tested on its own because it is an abstract class.
