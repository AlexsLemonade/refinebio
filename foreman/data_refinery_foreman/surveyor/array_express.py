--- conflicted
+++ resolved
@@ -424,13 +424,10 @@
                 sample_object.accession_code = sample_accession_code
                 sample_object.source_archive_url = samples_endpoint
                 sample_object.organism = organism
-<<<<<<< HEAD
                 sample_object.platform_name = experiment["platform_accession_name"]
                 sample_object.platform_accession_code = experiment["platform_accession_code"]
                 sample_object.technology = "MICROARRAY"
                 sample_object.save()
-=======
->>>>>>> 7f847f71
 
                 # Directly assign the harmonized properties
                 harmonized_sample = harmonized_samples[title]
