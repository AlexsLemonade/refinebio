from django.utils import timezone
from data_refinery_common.models import SurveyJob, SurveyJobKeyValue
from data_refinery_foreman.surveyor.array_express import ArrayExpressSurveyor
from data_refinery_foreman.surveyor.sra import SraSurveyor
from data_refinery_foreman.surveyor.transcriptome_index import TranscriptomeIndexSurveyor
from data_refinery_foreman.surveyor.geo import GeoSurveyor
from data_refinery_common.logging import get_and_configure_logger


logger = get_and_configure_logger(__name__)


class SourceNotSupportedError(BaseException):
    pass


def _get_surveyor_for_source(survey_job: SurveyJob):
    """Factory method for ExternalSourceSurveyors."""
    if survey_job.source_type == "ARRAY_EXPRESS":
        return ArrayExpressSurveyor(survey_job)
    if survey_job.source_type == "SRA":
        return SraSurveyor(survey_job)
    if survey_job.source_type == "TRANSCRIPTOME_INDEX":
        return TranscriptomeIndexSurveyor(survey_job)
    if survey_job.source_type == "GEO":
        return GeoSurveyor(survey_job)
    else:
        raise SourceNotSupportedError(
            "Source " + survey_job.source_type + " is not supported.")


def _start_job(survey_job: SurveyJob):
    logger.info("Starting Survey Job for source type: %s.",
                survey_job.source_type,
                survey_job=survey_job.id)

    survey_job.start_time = timezone.now()
    survey_job.replication_started_at = timezone.now()

    # If the end of the replication range is not already set,
    # set it to the current time.
    if survey_job.replication_ended_at is None:
        survey_job.replication_ended_at = timezone.now()

    survey_job.save()


def _end_job(survey_job: SurveyJob, success=True):
    survey_job.success = success
    survey_job.end_time = timezone.now()
    survey_job.save()


def run_job(survey_job: SurveyJob):
    _start_job(survey_job)

    try:
        surveyor = _get_surveyor_for_source(survey_job)
    except SourceNotSupportedError as e:
        logger.error("Unable to run Survey Job because: %s",
                     e,
                     survey_job=survey_job.id)

        _end_job(survey_job, False)
        return survey_job

    try:
        job_success = surveyor.survey()
    except Exception as e:
        logger.exception("Exception caught while running Survey Job.",
                         survey_job=survey_job.id)
        job_success = False

    _end_job(survey_job, job_success)
    return survey_job


def test():
    survey_job = SurveyJob(source_type="ARRAY_EXPRESS")
    survey_job.save()
    key_value_pair = SurveyJobKeyValue(survey_job=survey_job,
                                       key="experiment_accession_code",
                                       value="E-MTAB-3050")
    key_value_pair.save()
    run_job(survey_job)

    return survey_job


def survey_ae_experiment(experiment_accession):
    survey_job = SurveyJob(source_type="ARRAY_EXPRESS")
    survey_job.save()
    key_value_pair = SurveyJobKeyValue(survey_job=survey_job,
                                       key="experiment_accession_code",
                                       value=experiment_accession)
    key_value_pair.save()
    run_job(survey_job)

    return survey_job


def survey_sra_experiment(accesion):
    survey_job = SurveyJob(source_type="SRA")
    survey_job.save()
    key_value_pair = SurveyJobKeyValue(survey_job=survey_job,
                                       key="accession",
                                       value=accesion)
    key_value_pair.save()
    run_job(survey_job)
<<<<<<< HEAD
=======
    return survey_job
>>>>>>> cfe20660

def survey_geo_experiment(accesion):
    survey_job = SurveyJob(source_type="GEO")
    survey_job.save()
    key_value_pair = SurveyJobKeyValue(survey_job=survey_job,
                                       key="experiment_accession_code",
                                       value=accesion)
    key_value_pair.save()
<<<<<<< HEAD
    run_job(survey_job)
=======
    run_job(survey_job)
    return survey_job
>>>>>>> cfe20660
<|MERGE_RESOLUTION|>--- conflicted
+++ resolved
@@ -107,10 +107,7 @@
                                        value=accesion)
     key_value_pair.save()
     run_job(survey_job)
-<<<<<<< HEAD
-=======
     return survey_job
->>>>>>> cfe20660
 
 def survey_geo_experiment(accesion):
     survey_job = SurveyJob(source_type="GEO")
@@ -119,9 +116,5 @@
                                        key="experiment_accession_code",
                                        value=accesion)
     key_value_pair.save()
-<<<<<<< HEAD
     run_job(survey_job)
-=======
-    run_job(survey_job)
-    return survey_job
->>>>>>> cfe20660
+    return survey_job