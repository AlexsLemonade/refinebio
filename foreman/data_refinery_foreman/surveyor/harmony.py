--- conflicted
+++ resolved
@@ -391,36 +391,6 @@
     # See: https://github.com/AlexsLemonade/refinebio/issues/165#issuecomment-376684079
     ##
     part_fields = [
-<<<<<<< HEAD
-        # AE
-        "organism part",
-        "cell type",
-        "tissue",
-        "tissue type",
-        "tissue source",
-        "tissue origin",
-        "source tissue",
-        "tissue subtype",
-        "tissue/cell type",
-        "tissue region",
-        "tissue compartment",
-        "tissues",
-        "tissue of origin",
-        "tissue-type",
-        "tissue harvested",
-        "cell/tissue type",
-        "tissue subregion",
-        "organ",
-        "characteristic [organism part]",
-        "characteristics [organism part]",
-        # SRA
-        "cell_type" "organismpart",
-        # GEO
-        "isolation source",
-        "tissue sampled",
-        "cell description",
-    ]
-=======
                     # AE
                     'organism part',
                     'cell type',
@@ -453,7 +423,6 @@
                     'cell description'
 
                 ]
->>>>>>> 022b236d
     part_fields = add_variants(part_fields)
     for sample in original_samples:
         title = sample["title"]
