import dateutil.parser
import GEOparse
import requests
import logging

from re import sub, split, match
from typing import List, Dict

from data_refinery_common.models import (
    SurveyJobKeyValue,
    Organism,
    Experiment,
    ExperimentAnnotation,
    Sample,
    SampleAnnotation,
    ExperimentSampleAssociation,
    ExperimentOrganismAssociation,
    OriginalFile,
    OriginalFileSampleAssociation
)
from data_refinery_foreman.surveyor import utils, harmony
from data_refinery_foreman.surveyor.external_source import ExternalSourceSurveyor
from data_refinery_common.job_lookup import ProcessorPipeline, Downloaders
from data_refinery_common.logging import get_and_configure_logger
from data_refinery_common.utils import (
    get_supported_microarray_platforms,
    get_supported_rnaseq_platforms,
<<<<<<< HEAD
    get_readable_affymetrix_names
=======
    get_readable_platform_names
>>>>>>> 851a4d3d
)

logger = get_and_configure_logger(__name__)
# Taken from GEOparse source code cause the docs lie.
GEOparse.logger.setLevel(logging.getLevelName("WARN"))


UNKNOWN = "UNKNOWN"


class GeoUnsupportedPlatformException(Exception):
    pass


class GeoSurveyor(ExternalSourceSurveyor):

    """Surveys NCBI GEO for data.

    Implements the GEO interface.
    """

    def source_type(self):
        return Downloaders.GEO.value

<<<<<<< HEAD
    def set_platform_properties(self,
                                sample_object: Sample,
                                sample_metadata: Dict,
                                gse: GEOparse.GSM) -> Sample:
=======
    def set_platform_properties(self, sample_object: Sample, gse: GEOparse.GSM) -> Sample:
>>>>>>> 851a4d3d
        """Sets platform-related properties on `sample_object`.

        Uses metadata from `gse` to populate platform_name,
        platform_accession_code, and technology on `sample_object`.
        """

        # Determine platform information
        external_accession = gse.metadata.get('platform_id', [UNKNOWN])[0]

        if external_accession == UNKNOWN:
            sample_object.platform_accession_code = UNKNOWN
            sample_object.platform_name = UNKNOWN
<<<<<<< HEAD
            sample_object.manufacturer = UNKNOWN
=======
>>>>>>> 851a4d3d
            # If this sample is Affy, we potentially can extract the
            # platform information from the .CEL file. If it's not we
            # can't do anything. Therefore assume the technology is
            # microarray when we have no platform information.
            sample_object.technology = "MICROARRAY"

            return sample_object

        platform_accession_code = UNKNOWN

        gpl = GEOparse.get_GEO(external_accession, destdir='/tmp', how="brief")
        platform_title = gpl.metadata.get("title", [UNKNOWN])[0]

        # Check if this is a supported microarray platform.
        for platform in get_supported_microarray_platforms():
            if platform["external_accession"] == external_accession:
                platform_accession_code = platform["platform_accession"]

        if platform_accession_code != UNKNOWN:
            # It's a supported microarray platform.
            sample_object.platform_accession_code = platform_accession_code
            sample_object.technology = "MICROARRAY"
            try:
                # If it's Affy we can get a readable name:
<<<<<<< HEAD
                sample_object.platform_name = get_readable_affymetrix_names()[
                    platform_accession_code]
                sample_object.manufacturer = "AFFYMETRIX"

                # Sometimes Affymetrix samples have weird channel
                # protocol metadata, so if we find that it's
                # Affymetrix return it now. Example: GSE113945
                return sample_object
=======
                sample_object.platform_name = get_readable_platform_names()[platform_accession_code]
>>>>>>> 851a4d3d
            except KeyError:
                # Otherwise we'll use what we've got.
                sample_object.platform_name = platform_title

<<<<<<< HEAD
            # Determine manufacturer

            # Sometimes this field is a list, other times it's not.
            # Example of it being a list: GSE113945
            channel1_temp = sample_metadata.get('label_protocol_ch1', "")
            if type(channel1_temp) == list:
                channel1_protocol = channel1_temp[0].upper()
            else:
                channel1_protocol = channel1_temp.upper()

            if ('AGILENT' in channel1_protocol):
                sample_object.manufacturer = "AGILENT"
            elif ('ILLUMINA' in channel1_protocol):
                sample_object.manufacturer = "ILLUMINA"
            elif ('AFFYMETRIX' in channel1_protocol):
                sample_object.manufacturer = "AFFYMETRIX"
            else:
                sample_object.manufacturer = UNKNOWN

=======
>>>>>>> 851a4d3d
            return sample_object

        # Check to see if this is a supported RNASeq technology:

        # GEO RNASeq platform titles often have organisms appended to
        # an otherwise recognizable platform. The list of supported
        # RNASeq platforms isn't long, so see if any of them are
        # contained within what GEO gave us.
        # Example: GSE69572 has a platform title of:
        # 'Illumina Genome Analyzer IIx (Glycine max)'
        # Which should really just be 'Illumina Genome Analyzer IIx'
        # because RNASeq platforms are organism agnostic.  However,
        # the platforms 'Illumina Genome Analyzer' and 'Illumina
        # Genome Analyzer II' would also be matched, so make sure that
        # the longest platform names are tested first:
        sorted_platform_list = get_supported_rnaseq_platforms().copy()
        sorted_platform_list.sort(key=len, reverse=True)

        for platform in sorted_platform_list:
            if platform.upper() in platform_title.upper():
                sample_object.technology = "RNA-SEQ"
                sample_object.platform_name = platform
                # We just use RNASeq platform titles as accessions
                sample_object.platform_accession_code = platform
<<<<<<< HEAD

                if "ILLUMINA" in sample_object.platform_name.upper():
                    sample_object.manufacturer = "ILLUMINA"
                elif "NEXTSEQ" in sample_object.platform_name.upper():
                    sample_object.manufacturer = "NEXTSEQ"
                elif "ION TORRENT" in sample_object.platform_name.upper():
                    sample_object.manufacturer = "ION_TORRENT"
                else:
                    sample_object.manufacturer = UNKNOWN
=======
>>>>>>> 851a4d3d
                return sample_object

        # If we've made it this far, we don't know what this platform
        # is, therefore we can't know what its technology is. What we
        # do know is what GEO said was it's platform's accession and
        # title are, and that it's unsupported.
        sample_object.platform_name = platform_title
        sample_object.platform_accession_code = external_accession
        sample_object.technology = UNKNOWN
<<<<<<< HEAD
        sample_object.manufacturer = UNKNOWN
=======
>>>>>>> 851a4d3d

        return sample_object

    def get_miniml_url(self, experiment_accession_code):
        """ Build the URL for the MINiML files for this accession code.
        ex:
        'GSE68061' -> 'ftp://ftp.ncbi.nlm.nih.gov/geo/series/GSE68nnn/GSE68061/miniml/GSE68061_family.xml.tgz'

        """
        geo = experiment_accession_code.upper()
        geotype = geo[:3]
        range_subdir = sub(r"\d{1,3}$", "nnn", geo)

        min_url_template = ("ftp://ftp.ncbi.nlm.nih.gov/geo/"
                            "series/{range_subdir}/{record}/miniml/{record_file}")
        min_url = min_url_template.format(range_subdir=range_subdir,
                                          record=geo,
                                          record_file="%s_family.xml.tgz" % geo)

        return min_url

    def create_experiment_and_samples_from_api(self, experiment_accession_code) -> (Experiment, List[Sample]):
        """ The main surveyor - find the Experiment and Samples from NCBI GEO.

        Uses the GEOParse library, for which docs can be found here: https://geoparse.readthedocs.io/en/latest/usage.html#working-with-geo-objects

        """
        # XXX: Maybe we should have an EFS tmp? This could potentially fill up if not tracked.
        # Cleaning up is tracked here: https://github.com/guma44/GEOparse/issues/41
        gse = GEOparse.get_GEO(experiment_accession_code, destdir='/tmp', how="brief")
        preprocessed_samples = harmony.preprocess_geo(gse.gsms.items())
        harmonized_samples = harmony.harmonize(preprocessed_samples)

        # Create the experiment object
        try:
            experiment_object = Experiment.objects.get(accession_code=experiment_accession_code)
            logger.debug("Experiment %s already exists, skipping object creation.",
                         experiment_accession_code,
                         survey_job=self.survey_job.id)
        except Experiment.DoesNotExist:
            experiment_object = Experiment()
            experiment_object.accession_code = experiment_accession_code
<<<<<<< HEAD
            experiment_object.source_url = "https://www.ncbi.nlm.nih.gov/geo/query/acc.cgi?acc=" + \
                experiment_accession_code
=======
            experiment_object.source_url = ("https://www.ncbi.nlm.nih.gov/geo/query/acc.cgi?acc="
                                            + experiment_accession_code)
>>>>>>> 851a4d3d
            experiment_object.source_database = "GEO"
            experiment_object.title = gse.metadata.get('title', [''])[0]
            experiment_object.description = gse.metadata.get('summary', [''])[0]

            # Source doesn't provide time information, assume midnight.
<<<<<<< HEAD
            experiment_object.source_first_published = dateutil.parser.parse(
                gse.metadata["submission_date"][0] + " 00:00:00 UTC")
            experiment_object.source_last_updated = dateutil.parser.parse(
                gse.metadata["last_update_date"][0] + " 00:00:00 UTC")

            experiment_object.submitter_institution = ", ".join(
                list(set(gse.metadata["contact_institute"])))
=======
            submission_date = gse.metadata["submission_date"][0] + " 00:00:00 UTC"
            experiment_object.source_first_published = dateutil.parser.parse(submission_date)
            last_updated_date = gse.metadata["last_update_date"][0] + " 00:00:00 UTC"
            experiment_object.source_last_updated = dateutil.parser.parse(last_updated_date)

            unique_institutions = list(set(gse.metadata["contact_institute"]))
            experiment_object.submitter_institution = ", ".join(unique_institutions)
>>>>>>> 851a4d3d
            experiment_object.pubmed_id = gse.metadata.get("pubmed_id", [""])[0]

            experiment_object.save()

            experiment_annotation = ExperimentAnnotation()
            experiment_annotation.data = gse.metadata
            experiment_annotation.experiment = experiment_object
            experiment_annotation.is_ccdl = False
            experiment_annotation.save()

        # Okay, here's the situation!
        # Sometimes, samples have a direct single representation for themselves.
        # Othertimes, there is a single file with references to every sample in it.

        all_samples = []
        for sample_accession_code, sample in gse.gsms.items():

            try:
                sample_object = Sample.objects.get(accession_code=sample_accession_code)
                logger.debug(
                    "Sample %s from experiment %s already exists, skipping object creation.",
                         sample_accession_code,
                         experiment_object.accession_code,
                         survey_job=self.survey_job.id)

                all_samples.append(sample_object)

                ExperimentSampleAssociation.objects.get_or_create(
                    experiment=experiment_object, sample=sample_object)
                continue
            except Sample.DoesNotExist:
                # If data processing step, it isn't raw.
                has_raw = not sample.metadata.get('data_processing', None)
                organism = Organism.get_object_for_name(sample.metadata['organism_ch1'][0].upper())

                sample_object = Sample()
                sample_object.source_database = "GEO"
                sample_object.accession_code = sample_accession_code
                sample_object.organism = organism
                ExperimentOrganismAssociation.objects.get_or_create(
                    experiment=experiment_object, organism=organism)
                title = sample.metadata['title'][0]
                sample_object.title = title

<<<<<<< HEAD
                self.set_platform_properties(sample_object, sample.metadata, gse)
=======
                self.set_platform_properties(sample_object, gse)
>>>>>>> 851a4d3d

                # Directly assign the harmonized properties
                harmonized_sample = harmonized_samples[title]
                for key, value in harmonized_sample.items():
                    setattr(sample_object, key, value)

                sample_object.save()
                all_samples.append(sample_object)
                logger.debug("Created Sample: " + str(sample_object))

                # Now that we've determined the technology at the
                # sample level, we can set it at the experiment level,
                # just gotta make sure to only do it once.
                if not experiment_object.technology:
                    experiment_object.technology = sample_object.technology
                    experiment_object.save()

                sample_annotation = SampleAnnotation()
                sample_annotation.sample = sample_object
                sample_annotation.data = sample.metadata
                sample_annotation.is_ccdl = False
                sample_annotation.save()

                sample_supplements = sample.metadata.get('supplementary_file', [])
                for supplementary_file_url in sample_supplements:

                    # Why do they give us this?
                    if supplementary_file_url == "NONE":
                        break

                    # We never want these!
                    if "idat.gz" in supplementary_file_url:
                        continue

                    try:
                        original_file = OriginalFile.objects.get(source_url=supplementary_file_url)
                    except OriginalFile.DoesNotExist:
                        original_file = OriginalFile()
                        # So - this is _usually_ true, but not always. I think it's submitter
                        # supplied.
                        original_file.source_filename = supplementary_file_url.split('/')[-1]
                        original_file.source_url = supplementary_file_url
                        original_file.is_downloaded = False
                        original_file.is_archive = True
                        original_file.has_raw = has_raw
                        original_file.save()

                        logger.debug("Created OriginalFile: " + str(original_file))

                    original_file_sample_association = OriginalFileSampleAssociation()
                    original_file_sample_association.sample = sample_object
                    original_file_sample_association.original_file = original_file
                    original_file_sample_association.save()

                ExperimentSampleAssociation.objects.get_or_create(
                    experiment=experiment_object, sample=sample_object)

        # These supplementary files _may-or-may-not_ contain the type of raw data we can process.
        for experiment_supplement_url in gse.metadata.get('supplementary_file', []):

            try:
                original_file = OriginalFile.objects.get(source_url=experiment_supplement_url)
            except OriginalFile.DoesNotExist:
                original_file = OriginalFile()

                # So - source_filename is _usually_ where we expect it to be,
                # but not always. I think it's submitter supplied.
                original_file.source_filename = experiment_supplement_url.split('/')[-1]
                original_file.source_url = experiment_supplement_url
                original_file.is_downloaded = False
                original_file.is_archive = True
                original_file.save()

                logger.info("Created OriginalFile: " + str(original_file))

            for sample_object in all_samples:
                OriginalFileSampleAssociation.objects.get_or_create(
                    sample=sample_object, original_file=original_file)

        # These are the Miniml/Soft/Matrix URLs that are always(?) provided.
        # GEO describes different types of data formatting as "families"
        for family_url in [self.get_miniml_url(experiment_accession_code)]:

            try:
                original_file = OriginalFile.objects.get(source_url=family_url)
            except OriginalFile.DoesNotExist:
                original_file = OriginalFile()
                original_file.source_filename = family_url.split('/')[-1]
                original_file.source_url = family_url
                original_file.is_downloaded = False
                original_file.is_archive = True
                original_file.save()
                logger.info("Created OriginalFile: " + str(original_file))

            for sample_object in all_samples:
                OriginalFileSampleAssociation.objects.get_or_create(
                    sample=sample_object, original_file=original_file)

        return experiment_object, all_samples

    def discover_experiment_and_samples(self) -> (Experiment, List[Sample]):
        """ Dispatches the surveyor, returns the results """

        experiment_accession_code = (
            SurveyJobKeyValue
            .objects
            .get(survey_job_id=self.survey_job.id,
                 key__exact="experiment_accession_code")
            .value
        )

        logger.info("Surveying experiment with accession code: %s.",
                    experiment_accession_code,
                    survey_job=self.survey_job.id)

        try:
            experiment, samples = self.create_experiment_and_samples_from_api(
                experiment_accession_code)
        except GeoUnsupportedPlatformException as e:
            logger.info(
                "Experiment with accession code: %s was not on a supported platform, skipping.",
                experiment_accession_code,
                survey_job=self.survey_job.id)
            return None, []

        return experiment, samples<|MERGE_RESOLUTION|>--- conflicted
+++ resolved
@@ -25,11 +25,7 @@
 from data_refinery_common.utils import (
     get_supported_microarray_platforms,
     get_supported_rnaseq_platforms,
-<<<<<<< HEAD
     get_readable_affymetrix_names
-=======
-    get_readable_platform_names
->>>>>>> 851a4d3d
 )
 
 logger = get_and_configure_logger(__name__)
@@ -54,14 +50,10 @@
     def source_type(self):
         return Downloaders.GEO.value
 
-<<<<<<< HEAD
     def set_platform_properties(self,
                                 sample_object: Sample,
                                 sample_metadata: Dict,
                                 gse: GEOparse.GSM) -> Sample:
-=======
-    def set_platform_properties(self, sample_object: Sample, gse: GEOparse.GSM) -> Sample:
->>>>>>> 851a4d3d
         """Sets platform-related properties on `sample_object`.
 
         Uses metadata from `gse` to populate platform_name,
@@ -74,10 +66,7 @@
         if external_accession == UNKNOWN:
             sample_object.platform_accession_code = UNKNOWN
             sample_object.platform_name = UNKNOWN
-<<<<<<< HEAD
             sample_object.manufacturer = UNKNOWN
-=======
->>>>>>> 851a4d3d
             # If this sample is Affy, we potentially can extract the
             # platform information from the .CEL file. If it's not we
             # can't do anything. Therefore assume the technology is
@@ -102,7 +91,6 @@
             sample_object.technology = "MICROARRAY"
             try:
                 # If it's Affy we can get a readable name:
-<<<<<<< HEAD
                 sample_object.platform_name = get_readable_affymetrix_names()[
                     platform_accession_code]
                 sample_object.manufacturer = "AFFYMETRIX"
@@ -111,14 +99,10 @@
                 # protocol metadata, so if we find that it's
                 # Affymetrix return it now. Example: GSE113945
                 return sample_object
-=======
-                sample_object.platform_name = get_readable_platform_names()[platform_accession_code]
->>>>>>> 851a4d3d
             except KeyError:
                 # Otherwise we'll use what we've got.
                 sample_object.platform_name = platform_title
 
-<<<<<<< HEAD
             # Determine manufacturer
 
             # Sometimes this field is a list, other times it's not.
@@ -138,8 +122,6 @@
             else:
                 sample_object.manufacturer = UNKNOWN
 
-=======
->>>>>>> 851a4d3d
             return sample_object
 
         # Check to see if this is a supported RNASeq technology:
@@ -164,7 +146,6 @@
                 sample_object.platform_name = platform
                 # We just use RNASeq platform titles as accessions
                 sample_object.platform_accession_code = platform
-<<<<<<< HEAD
 
                 if "ILLUMINA" in sample_object.platform_name.upper():
                     sample_object.manufacturer = "ILLUMINA"
@@ -174,8 +155,7 @@
                     sample_object.manufacturer = "ION_TORRENT"
                 else:
                     sample_object.manufacturer = UNKNOWN
-=======
->>>>>>> 851a4d3d
+
                 return sample_object
 
         # If we've made it this far, we don't know what this platform
@@ -185,10 +165,7 @@
         sample_object.platform_name = platform_title
         sample_object.platform_accession_code = external_accession
         sample_object.technology = UNKNOWN
-<<<<<<< HEAD
         sample_object.manufacturer = UNKNOWN
-=======
->>>>>>> 851a4d3d
 
         return sample_object
 
@@ -231,27 +208,13 @@
         except Experiment.DoesNotExist:
             experiment_object = Experiment()
             experiment_object.accession_code = experiment_accession_code
-<<<<<<< HEAD
-            experiment_object.source_url = "https://www.ncbi.nlm.nih.gov/geo/query/acc.cgi?acc=" + \
-                experiment_accession_code
-=======
             experiment_object.source_url = ("https://www.ncbi.nlm.nih.gov/geo/query/acc.cgi?acc="
                                             + experiment_accession_code)
->>>>>>> 851a4d3d
             experiment_object.source_database = "GEO"
             experiment_object.title = gse.metadata.get('title', [''])[0]
             experiment_object.description = gse.metadata.get('summary', [''])[0]
 
             # Source doesn't provide time information, assume midnight.
-<<<<<<< HEAD
-            experiment_object.source_first_published = dateutil.parser.parse(
-                gse.metadata["submission_date"][0] + " 00:00:00 UTC")
-            experiment_object.source_last_updated = dateutil.parser.parse(
-                gse.metadata["last_update_date"][0] + " 00:00:00 UTC")
-
-            experiment_object.submitter_institution = ", ".join(
-                list(set(gse.metadata["contact_institute"])))
-=======
             submission_date = gse.metadata["submission_date"][0] + " 00:00:00 UTC"
             experiment_object.source_first_published = dateutil.parser.parse(submission_date)
             last_updated_date = gse.metadata["last_update_date"][0] + " 00:00:00 UTC"
@@ -259,7 +222,6 @@
 
             unique_institutions = list(set(gse.metadata["contact_institute"]))
             experiment_object.submitter_institution = ", ".join(unique_institutions)
->>>>>>> 851a4d3d
             experiment_object.pubmed_id = gse.metadata.get("pubmed_id", [""])[0]
 
             experiment_object.save()
@@ -304,11 +266,7 @@
                 title = sample.metadata['title'][0]
                 sample_object.title = title
 
-<<<<<<< HEAD
                 self.set_platform_properties(sample_object, sample.metadata, gse)
-=======
-                self.set_platform_properties(sample_object, gse)
->>>>>>> 851a4d3d
 
                 # Directly assign the harmonized properties
                 harmonized_sample = harmonized_samples[title]
