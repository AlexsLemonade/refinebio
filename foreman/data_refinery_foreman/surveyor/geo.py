import dateutil.parser
import GEOparse
import requests
import logging

from re import sub, split, match
from typing import List, Dict

from data_refinery_common.models import (
    SurveyJobKeyValue,
    Organism,
    Experiment,
    ExperimentAnnotation,
    Sample,
    SampleAnnotation,
    ExperimentSampleAssociation,
    OriginalFile,
    OriginalFileSampleAssociation
)
from data_refinery_foreman.surveyor import utils, harmony
from data_refinery_foreman.surveyor.external_source import ExternalSourceSurveyor
from data_refinery_common.job_lookup import ProcessorPipeline, Downloaders
from data_refinery_common.logging import get_and_configure_logger

logger = get_and_configure_logger(__name__)
# Taken from GEOparse source code cause the docs lie.
GEOparse.logger.setLevel(logging.getLevelName("WARN"))

class GeoUnsupportedPlatformException(Exception):
    pass

class GeoSurveyor(ExternalSourceSurveyor):
    """Surveys NCBI GEO for data.

    Implements the GEO interface.
    """

    def source_type(self):
        return Downloaders.GEO.value

    def get_miniml_url(self, experiment_accession_code):
        """ Build the URL for the MINiML files for this accession code. 
        ex: 
        'GSE68061' -> 'ftp://ftp.ncbi.nlm.nih.gov/geo/series/GSE68nnn/GSE68061/miniml/GSE68061_family.xml.tgz'
    
        """
        geo = experiment_accession_code.upper()
        geotype = geo[:3]
        range_subdir = sub(r"\d{1,3}$", "nnn", geo)

        min_url_template = ("ftp://ftp.ncbi.nlm.nih.gov/geo/"
                  "series/{range_subdir}/{record}/miniml/{record_file}")
        min_url = min_url_template.format(range_subdir=range_subdir,
                            record=geo,
                            record_file="%s_family.xml.tgz" % geo)

        return min_url

    def create_experiment_and_samples_from_api(self, experiment_accession_code) -> (Experiment, List[Sample]):
        """ The main surveyor - find the Experiment and Samples from NCBI GEO. 

        Uses the GEOParse library, for which docs can be found here: https://geoparse.readthedocs.io/en/latest/usage.html#working-with-geo-objects

        """
        # XXX: Maybe we should have an EFS tmp? This could potentially fill up if not tracked.
        # Cleaning up is tracked here: https://github.com/guma44/GEOparse/issues/41
        gse = GEOparse.get_GEO(experiment_accession_code, destdir='/tmp', how="brief")
        preprocessed_samples = harmony.preprocess_geo(gse.gsms.items())
        harmonized_samples = harmony.harmonize(preprocessed_samples)

        # Create the experiment object
        try:
            experiment_object = Experiment.objects.get(accession_code=experiment_accession_code)
            logger.error("Experiment %s already exists, skipping object creation.",
                experiment_accession_code,
                survey_job=self.survey_job.id)
        except Experiment.DoesNotExist:
            experiment_object = Experiment()
            experiment_object.accession_code = experiment_accession_code
            experiment_object.source_url = "https://www.ncbi.nlm.nih.gov/geo/query/acc.cgi?acc=" + experiment_accession_code
            experiment_object.source_database = "GEO"
            experiment_object.name = gse.metadata.get('title', [''])[0]
            experiment_object.description = gse.metadata.get('summary', [''])[0]

            experiment_object.platform_accession_code = gse.metadata.get('platform_id', [''])[0]
            # Related: https://github.com/AlexsLemonade/refinebio/issues/222
            gpl = GEOparse.get_GEO(gse.metadata.get('platform_id', [''])[0], destdir='/tmp', how="brief")
            experiment_object.platform_name = gpl.metadata.get("title", [""])[0]
            # TODO: This is probably going to require a fair bit of sanding.
            if 'AFFYMETRIX' in str(gpl.metadata).upper():
<<<<<<< HEAD
                experiment.technology = "MICROARRAY"
            else:
                experiment.technology = "RNA-SEQ"
=======
                experiment_object.technology = "MICROARRAY"
            else:
                experiment_object.technology = "RNA-SEQ"
>>>>>>> a900bd5f

            # Source doesn't provide time information, assume midnight.
            experiment_object.source_first_published = dateutil.parser.parse(gse.metadata["submission_date"][0] + " 00:00:00 UTC")
            experiment_object.source_last_updated = dateutil.parser.parse(gse.metadata["last_update_date"][0] + " 00:00:00 UTC")
            
            experiment_object.submitter_institution = ", ".join(list(set(gse.metadata["contact_institute"])))
            experiment_object.pubmed_id = gse.metadata.get("pubmed_id", [""])[0]

            experiment_object.save()

            experiment_annotation = ExperimentAnnotation()
            experiment_annotation.data = gse.metadata
            experiment_annotation.experiment = experiment_object
            experiment_annotation.is_ccdl = False
            experiment_annotation.save()

        has_raw = True

        # Okay, here's the situation!
        # Sometimes, samples have a direct single representation for themselves.
        # Othertimes, there is a single file with references to every sample in it.

        all_samples = []
        for sample_accession_code, sample in gse.gsms.items():

            try:
                sample_object = Sample.objects.get(accession_code=sample_accession_code)
                logger.info("Sample %s from experiment %s already exists, skipping object creation.",
                         sample_accession_code,
                         experiment_object.accession_code,
                         survey_job=self.survey_job.id)

                all_samples.append(sample_object)

                association = ExperimentSampleAssociation()
                association.experiment = experiment_object
                association.sample = sample_object
                association.save()
                continue
            except Sample.DoesNotExist:
                organism = Organism.get_object_for_name(sample.metadata['organism_ch1'][0].upper())

                sample_object = Sample()
                sample_object.accession_code = sample_accession_code
                sample_object.organism = organism
                title = sample.metadata['title'][0]
                sample_object.title = title

                # Directly assign the harmonized properties
                harmonized_sample = harmonized_samples[title]
                for key, value in harmonized_sample.items():
                    setattr(sample_object, key, value)

                sample_object.save()

                all_samples.append(sample_object)

                logger.info("Created Sample: " + str(sample_object))

                sample_annotation = SampleAnnotation()
                sample_annotation.sample = sample_object
                sample_annotation.data = sample.metadata
                sample_annotation.is_ccdl = False
                sample_annotation.save()

                sample_supplements = sample.metadata.get('supplementary_file', [])
                for supplementary_file_url in sample_supplements:

                    # Why do they give us this?
                    if supplementary_file_url == "NONE":
                        break

                    # We never want these!
                    if "idat.gz" in supplementary_file_url:
                        continue

                    try:
                        original_file = OriginalFile.objects.get(source_url=supplementary_file_url)
                    except OriginalFile.DoesNotExist:
                        original_file = OriginalFile()
                        # So - this is _usually_ true, but not always. I think it's submitter supplied.
                        original_file.source_filename = supplementary_file_url.split('/')[-1]
                        original_file.source_url = supplementary_file_url
                        original_file.is_downloaded = False
                        original_file.is_archive = True
                        original_file.has_raw = has_raw
                        original_file.save()

                        logger.info("Created OriginalFile: " + str(original_file))

                    original_file_sample_association = OriginalFileSampleAssociation()
                    original_file_sample_association.sample = sample_object
                    original_file_sample_association.original_file = original_file
                    original_file_sample_association.save()

                try:
                    assocation = ExperimentSampleAssociation.objects.get(experiment=experiment_object, sample=sample_object)
                except ExperimentSampleAssociation.DoesNotExist:
                    association = ExperimentSampleAssociation()
                    association.experiment = experiment_object
                    association.sample = sample_object
                    association.save()

        # These supplementary files _may-or-may-not_ contain the type of raw data we can process.
        for experiment_supplement_url in gse.metadata.get('supplementary_file', []):

            try:
                original_file = OriginalFile.objects.get(source_url=experiment_supplement_url)
            except OriginalFile.DoesNotExist:
                original_file = OriginalFile()

                # So - source_filename is _usually_ where we expect it to be, 
                # but not always. I think it's submitter supplied.
                original_file.source_filename = experiment_supplement_url.split('/')[-1]
                original_file.source_url = experiment_supplement_url
                original_file.is_downloaded = False
                original_file.is_archive = True
                original_file.has_raw = has_raw
                original_file.save()

                logger.info("Created OriginalFile: " + str(original_file))

            for sample_object in all_samples:
                original_file_sample_association = OriginalFileSampleAssociation()
                original_file_sample_association.sample = sample_object
                original_file_sample_association.original_file = original_file
                original_file_sample_association.save()

        # These are the Miniml/Soft/Matrix URLs that are always(?) provided.
        # GEO describes different types of data formatting as "families"
        for family_url in [self.get_miniml_url(experiment_accession_code)]:

            try:
                original_file = OriginalFile.objects.get(source_url=family_url)
            except OriginalFile.DoesNotExist:
                original_file = OriginalFile()
                original_file.source_filename = family_url.split('/')[-1]
                original_file.source_url = family_url
                original_file.is_downloaded = False
                original_file.is_archive = True
                original_file.has_raw = has_raw
                original_file.save()
                logger.info("Created OriginalFile: " + str(original_file))

            for sample_object in all_samples:
                original_file_sample_association = OriginalFileSampleAssociation()
                original_file_sample_association.sample = sample_object
                original_file_sample_association.original_file = original_file
                original_file_sample_association.save()

        return experiment_object, all_samples

    def discover_experiment_and_samples(self) -> (Experiment, List[Sample]):
        """ Dispatches the surveyor, returns the results """

        experiment_accession_code = (
            SurveyJobKeyValue
            .objects
            .get(survey_job_id=self.survey_job.id,
                 key__exact="experiment_accession_code")
            .value
        )

        logger.info("Surveying experiment with accession code: %s.",
                    experiment_accession_code,
                    survey_job=self.survey_job.id)

        try:
            experiment, samples = self.create_experiment_and_samples_from_api(experiment_accession_code)
        except GeoUnsupportedPlatformException as e:
            logger.info("Experiment with accession code: %s was not on a supported platform, skipping.",
                experiment_accession_code,
                survey_job=self.survey_job.id)
            return None, []

        return experiment, samples<|MERGE_RESOLUTION|>--- conflicted
+++ resolved
@@ -88,15 +88,9 @@
             experiment_object.platform_name = gpl.metadata.get("title", [""])[0]
             # TODO: This is probably going to require a fair bit of sanding.
             if 'AFFYMETRIX' in str(gpl.metadata).upper():
-<<<<<<< HEAD
-                experiment.technology = "MICROARRAY"
-            else:
-                experiment.technology = "RNA-SEQ"
-=======
                 experiment_object.technology = "MICROARRAY"
             else:
                 experiment_object.technology = "RNA-SEQ"
->>>>>>> a900bd5f
 
             # Source doesn't provide time information, assume midnight.
             experiment_object.source_first_published = dateutil.parser.parse(gse.metadata["submission_date"][0] + " 00:00:00 UTC")
