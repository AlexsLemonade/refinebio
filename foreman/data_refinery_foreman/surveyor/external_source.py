import abc
from enum import Enum
from typing import List
from data_refinery_models.models import (
    Batch,
    BatchStatuses,
    BatchKeyValue,
    SurveyJob
)


class PipelineEnums(Enum):
    """An abstract class to enumerate valid processor pipelines.

    Enumerations which extend this class are valid values for the
    pipeline_required field of the Batches table."""
    pass


class ProcessorPipeline(PipelineEnums):
    """Pipelines which perform some kind of processing on the data."""
    MICRO_ARRAY_TO_PCL = "MICRO_ARRAY_TO_PCL"


class DiscoveryPipeline(PipelineEnums):
    """Pipelines which discover what kind of processing is appropriate
    for the data."""
    pass


class ExternalSourceSurveyor:
    __metaclass__ = abc.ABCMeta

    def __init__(self, survey_job: SurveyJob):
        self.survey_job = survey_job

    @abc.abstractproperty
    def source_type(self):
        return

    @abc.abstractmethod
    def determine_pipeline(self,
                           batch: Batch,
                           key_values: List[BatchKeyValue] = []):
        """Determines the appropriate processor pipeline for the batch
        and returns a string that represents a processor pipeline.
        Must return a member of PipelineEnums."""
        return

    def handle_batch(self, batch: Batch, key_values: BatchKeyValue = None):
        batch.survey_job = self.survey_job
        batch.source_type = self.source_type()
        batch.status = BatchStatuses.NEW.value
        batch.internal_location = None

        pipeline_required = self.determine_pipeline(batch, key_values)
        if (pipeline_required is DiscoveryPipeline) or batch.processed_format:
            batch.pipeline_required = pipeline_required.value
        else:
            message = ("Batches must have the processed_format field set " +
                       "unless the pipeline returned by determine_pipeline" +
                       "is of the type DiscoveryPipeline.")
            # Also should be more specific
            raise Exception(message)

        # This is also where we will queue the downloader job
<<<<<<< HEAD
        if(batch.save()):
=======
        if batch.save():
>>>>>>> 56400093
            return True
        else:
            return False

    @abc.abstractmethod
    def survey(self, survey_job: SurveyJob):
        """Implementations of this function should do the following:
        1. Query the external source to discover batches that should be
           downloaded.
        2. Create a Batch object for each discovered batch and optionally
           a list of BatchKeyValues.
        3. Call self.handle_batch for each Batch object that is created.

        Each Batch object should have the following fields populated:
            size_in_bytes
            download_url
            raw_format -- it is possible this will not yet be known
            accession_code
            organism

        The following fields will be set by handle_batch:
            survey_job
            source_type
            pipeline_required
            status

        The processed_format should be set if it is already known what it
        will be. If it is not set then the determine_pipeline method must
        return a DiscoveryPipeline (a pipeline that determines what the
        raw_format of the data is, what the processed_format should be, and
        which pipeline to use to transform it).

        Return:
        This method should return True if the job completed successfully with
        no issues. Otherwise it should log any issues and return False.
        """
        return<|MERGE_RESOLUTION|>--- conflicted
+++ resolved
@@ -64,11 +64,7 @@
             raise Exception(message)
 
         # This is also where we will queue the downloader job
-<<<<<<< HEAD
-        if(batch.save()):
-=======
         if batch.save():
->>>>>>> 56400093
             return True
         else:
             return False
