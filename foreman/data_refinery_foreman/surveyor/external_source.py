import abc
import os

from django.db import transaction
from retrying import retry
from typing import List, Dict

from data_refinery_common.models import (
    DownloaderJob,
    SurveyJob,
    Sample,
    Experiment,
    ExperimentSampleAssociation,
    OriginalFile,
    DownloaderJobOriginalFileAssociation
)
from data_refinery_common.message_queue import send_job
from data_refinery_common.job_lookup import Downloaders
from data_refinery_common.logging import get_and_configure_logger


logger = get_and_configure_logger(__name__)


class InvalidProcessedFormatError(BaseException):
    pass


class ExternalSourceSurveyor:
    __metaclass__ = abc.ABCMeta

    def __init__(self, survey_job: SurveyJob):
        self.survey_job = survey_job

    @abc.abstractproperty
    def source_type(self):
        return

    def downloader_task(self):
        """Returns the Downloaders Enum for the source.
        """
        return Downloaders[self.source_type()]

    @abc.abstractmethod
    def discover_experiments_and_samples(self):
        """Abstract method to survey a source.
        """
        return

    @retry(stop_max_attempt_number=3)
    def queue_downloader_jobs(self, experiment: Experiment):
        """ This enqueues DownloaderJobs on a per-file basis.
        There is a complementary function below foe enqueueing multi-file
        DownloaderJobs.
        """

        # Get all of the undownloaded original files related to this Experiment.
        relations = ExperimentSampleAssociation.objects.filter(experiment=experiment)
        samples = Sample.objects.filter(id__in=relations.values('sample_id'))
<<<<<<< HEAD
        files_to_download = OriginalFile.objects.filter(originalfilesampleassociation__in=samples.values('pk'), is_downloaded=False)
=======
        files_to_download = OriginalFile.objects.filter(samples__in=samples.values('pk'), is_downloaded=False)
>>>>>>> cfe20660

        downloaded_urls = []
        for original_file in files_to_download:

            # We don't need to create multiple downloaders for the same file.
            if original_file.source_url in downloaded_urls:
              continue

            # There is already a downloader job associated with this file.
            old_assocs = DownloaderJobOriginalFileAssociation.objects.filter(original_file__source_url=original_file.source_url)
            if len(old_assocs) > 0:
              logger.debug("We found an existing DownloaderJob for this file/url.", original_file_id=original_file.id)
              continue

            with transaction.atomic():

              downloader_job = DownloaderJob()
              downloader_job.downloader_task = self.downloader_task()
              downloader_job.accession_code = experiment.accession_code
              downloader_job.save()

              asoc = DownloaderJobOriginalFileAssociation()
              asoc.downloader_job = downloader_job
              asoc.original_file = original_file
              asoc.save()

              downloaded_urls.append(original_file.source_url)

            try:
                logger.info("Queuing downloader job for URL: " + original_file.source_url,
                        survey_job=self.survey_job.id,
                        downloader_job=downloader_job.id)
                send_job(downloader_job.downloader_task, downloader_job.id)
            except:
                # If the task doesn't get sent we don't want the
                # downloader_job to be left floating
                logger.info("Failed to enqueue downloader job for URL: " + original_file.source_url,
                        survey_job=self.survey_job.id,
                        downloader_job=downloader_job.id)
                downloader_job.delete()
                raise

    @retry(stop_max_attempt_number=3)
    def queue_downloader_job_for_original_files(self, original_files: List[OriginalFile]):
        """ Creates a single DownloaderJob with multiple files to download."""

        downloader_job = DownloaderJob()
        downloader_job.downloader_task = self.downloader_task()
        downloader_job.save()

        downloaded_urls = []
        for original_file in original_files:

            # We don't need to create multiple downloaders for the same file.
            if original_file.source_url in downloaded_urls:
              continue

            with transaction.atomic():

              asoc = DownloaderJobOriginalFileAssociation()
              asoc.downloader_job = downloader_job
              asoc.original_file = original_file
              asoc.save()

              downloaded_urls.append(original_file.source_url)

        try:
            logger.info("Queuing downloader job.",
                    survey_job=self.survey_job.id,
                    downloader_job=downloader_job.id)
            send_job(downloader_job.downloader_task, downloader_job.id)
        except:
            # If the task doesn't get sent we don't want the
            # downloader_job to be left floating
            logger.info("Failed to enqueue downloader job.",
                    survey_job=self.survey_job.id,
                    downloader_job=downloader_job.id)
            downloader_job.delete()
            raise

    def survey(self) -> bool:
        try:
            experiment, samples = self.discover_experiment_and_samples()
        except Exception:
            logger.exception(("Exception caught while discovering samples. "
                              "Terminating survey job."),
                             survey_job=self.survey_job.id)
            return False

        if not experiment:
          logger.info("No experiment found.",
                      survey_job=self.survey_job.id)
          return False

        try:
            self.queue_downloader_jobs(experiment)
        except Exception:
            logger.exception(("Failed to queue downloader jobs. "
                              "Terminating survey job."),
                             survey_job=self.survey_job.id)
            return False

        return True<|MERGE_RESOLUTION|>--- conflicted
+++ resolved
@@ -57,11 +57,7 @@
         # Get all of the undownloaded original files related to this Experiment.
         relations = ExperimentSampleAssociation.objects.filter(experiment=experiment)
         samples = Sample.objects.filter(id__in=relations.values('sample_id'))
-<<<<<<< HEAD
         files_to_download = OriginalFile.objects.filter(originalfilesampleassociation__in=samples.values('pk'), is_downloaded=False)
-=======
-        files_to_download = OriginalFile.objects.filter(samples__in=samples.values('pk'), is_downloaded=False)
->>>>>>> cfe20660
 
         downloaded_urls = []
         for original_file in files_to_download:
