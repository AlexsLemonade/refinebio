import abc
import os
from typing import List, Dict
from retrying import retry
from django.db import transaction
from data_refinery_common.models import (
    Batch,
    BatchKeyValue,
    BatchStatuses,
    File,
    DownloaderJob,
    SurveyJob
)
from data_refinery_foreman.surveyor.message_queue import app
<<<<<<< HEAD
from data_refinery_common.job_lookup import DOWNLOADER_TASK_LOOKUP
=======
from data_refinery_common.job_lookup import DiscoveryPipeline, DOWNLOADER_TASK_LOOKUP
from data_refinery_common.logging import get_and_configure_logger
>>>>>>> d56848e4


logger = get_and_configure_logger(__name__)


class InvalidProcessedFormatError(BaseException):
    pass


class ExternalSourceSurveyor:
    __metaclass__ = abc.ABCMeta
    batches = []

    def __init__(self, survey_job: SurveyJob):
        self.survey_job = survey_job

    @abc.abstractproperty
    def source_type(self):
        return

    def group_batches(self) -> List[List[Batch]]:
        """Groups batches together which should be downloaded together.

        The default implementation just creates one group per batch.
        """
        return [[batch] for batch in self.batches]

    @abc.abstractmethod
    def determine_pipeline(self,
                           batch: Batch,
                           key_values: Dict = {}):
        """Determines the appropriate pipeline for the batch.

        Returns a string that represents a processor pipeline.
        Must return a member of PipelineEnums.
        """
        return

    def downloader_task(self):
        """Returns the downloader task for the source.

        Returns the Celery Downloader Task name from the
        data_refinery_workers project which should be queued to
        download Batches discovered by this surveyor.
        """
        return DOWNLOADER_TASK_LOOKUP[self.source_type()]

    @retry(stop_max_attempt_number=3)
    @transaction.atomic
    def add_batch(self,
                  platform_accession_code: str,
                  experiment_accession_code: str,
                  organism_id: int,
                  organism_name: str,
                  experiment_title: str,
                  release_date,
                  last_uploaded_date,
                  files: List[File],
                  key_values: Dict = {}):
        # Prevent creating duplicate Batches.
        for file in files:
            if File.objects.filter(name=file.name).count() != 0:
                logger.info(("Skipping sample with name %s because a File already exists with"
                             "that name."),
<<<<<<< HEAD
                            file.name)
                return

        batch = Batch(survey_job=self.survey_job,
                      source_type=self.source_type(),
                      status=BatchStatuses.NEW.value,
                      platform_accession_code=platform_accession_code,
                      experiment_accession_code=experiment_accession_code,
                      organism_id=organism_id,
                      organism_name=organism_name,
                      experiment_title=experiment_title,
                      release_date=release_date,
                      last_uploaded_date=last_uploaded_date)
        batch.files = files
        batch.pipeline_required = self.determine_pipeline(batch, key_values).value
        batch.save()

        for file in files:
            file.internal_location = os.path.join(batch.platform_accession_code,
                                                  batch.pipeline_required)
            file.batch = batch
            file.save()

        for key, value in key_values.items():
            BatchKeyValue(batch=batch,
                          key=key,
                          value=value).save()

        self.batches.append(batch)
=======
                            batch.name)
                continue

            batch.survey_job = self.survey_job
            batch.source_type = self.source_type()
            batch.status = BatchStatuses.NEW.value

            pipeline_required = self.determine_pipeline(batch)
            if (pipeline_required is DiscoveryPipeline) or batch.processed_format:
                batch.pipeline_required = pipeline_required.value
            else:
                message = ("Batches must have the processed_format field set "
                           "unless the pipeline returned by determine_pipeline "
                           "is of the type DiscoveryPipeline.")
                raise InvalidProcessedFormatError(message)

            batch.internal_location = os.path.join(batch.platform_accession_code,
                                                   batch.pipeline_required)

            batch.save()
            new_batches.append(batch)

        @retry(stop_max_attempt_number=3)
        def save_batches_start_job():
            if len(new_batches) > 0:
                downloader_task = self.downloader_task()

                with transaction.atomic():
                    downloader_job = DownloaderJob.create_job_and_relationships(
                        batches=new_batches, downloader_task=downloader_task)

                logger.info("Queuing downloader job #%d.",
                            downloader_job.id,
                            survey_job=self.survey_job.id)
                try:
                    app.send_task(downloader_task, args=[downloader_job.id])
                except:
                    # If the task doesn't get sent we don't want the
                    # downloader_job to be left floating
                    downloader_job.delete()
                    raise
            else:
                logger.info("Found no new Batches.",
                            survey_job=self.survey_job.id)

        try:
            save_batches_start_job()
        except Exception:
            logger.exception(("Failed to save batches to database three times. "
                              "Terminating survey job"),
                             survey_job=self.survey_job.id)
            raise
>>>>>>> d56848e4

    @abc.abstractmethod
    def discover_batches(self):
        """Abstract method to survey a source.

        Implementations of this method should do the following:
        1. Query the external source to discover batches that should be
           downloaded.
        2. Create a Batch object for each discovered batch and optionally
           a list of BatchKeyValues.
        3. Call self.handle_batch for each Batch object that is created.

        Each Batch object should have the following fields populated:
            size_in_bytes
            download_url
            raw_format -- it is possible this will not yet be known
            accession_code
            organism

        The following fields will be set by handle_batch:
            survey_job
            source_type
            pipeline_required
            status

        The processed_format should be set if it is already known what it
        will be. If it is not set then the determine_pipeline method must
        return a DiscoveryPipeline (a pipeline that determines what the
        raw_format of the data is, what the processed_format should be, and
        which pipeline to use to transform it).

        Return:
        This method should return True if the job completed successfully with
        no issues. Otherwise it should log any issues and return False.
        """
        return

    @retry(stop_max_attempt_number=3)
    def queue_downloader_jobs(self, batches: List[Batch]):
        if len(batches) > 0:
            downloader_task = self.downloader_task()

            with transaction.atomic():
                downloader_job = DownloaderJob.create_job_and_relationships(
                    batches=batches, downloader_task=downloader_task)

            logger.info("Survey job #%d is queuing downloader job #%d.",
                        self.survey_job.id,
                        downloader_job.id)
            try:
                app.send_task(downloader_task, args=[downloader_job.id])
            except:
                # If the task doesn't get sent we don't want the
                # downloader_job to be left floating
                downloader_job.delete()
                raise
        else:
            logger.info("Survey job #%d found no new Batches.",
                        self.survey_job.id)

    def survey(self) -> bool:
        try:
            self.discover_batches()
        except Exception:
            logger.exception(("Exception caught while discovering batches. "
                              "Terminating survey job #%d."),
                             self.survey_job.id)
            return False

        for group in self.group_batches():
            try:
                self.queue_downloader_jobs(group)
            except Exception:
                logger.exception(("Failed to queue downloader jobs. "
                                  "Terminating survey job #%d."),
                                 self.survey_job.id)
                return False

        return True<|MERGE_RESOLUTION|>--- conflicted
+++ resolved
@@ -12,12 +12,8 @@
     SurveyJob
 )
 from data_refinery_foreman.surveyor.message_queue import app
-<<<<<<< HEAD
 from data_refinery_common.job_lookup import DOWNLOADER_TASK_LOOKUP
-=======
-from data_refinery_common.job_lookup import DiscoveryPipeline, DOWNLOADER_TASK_LOOKUP
 from data_refinery_common.logging import get_and_configure_logger
->>>>>>> d56848e4
 
 
 logger = get_and_configure_logger(__name__)
@@ -82,7 +78,6 @@
             if File.objects.filter(name=file.name).count() != 0:
                 logger.info(("Skipping sample with name %s because a File already exists with"
                              "that name."),
-<<<<<<< HEAD
                             file.name)
                 return
 
@@ -112,60 +107,6 @@
                           value=value).save()
 
         self.batches.append(batch)
-=======
-                            batch.name)
-                continue
-
-            batch.survey_job = self.survey_job
-            batch.source_type = self.source_type()
-            batch.status = BatchStatuses.NEW.value
-
-            pipeline_required = self.determine_pipeline(batch)
-            if (pipeline_required is DiscoveryPipeline) or batch.processed_format:
-                batch.pipeline_required = pipeline_required.value
-            else:
-                message = ("Batches must have the processed_format field set "
-                           "unless the pipeline returned by determine_pipeline "
-                           "is of the type DiscoveryPipeline.")
-                raise InvalidProcessedFormatError(message)
-
-            batch.internal_location = os.path.join(batch.platform_accession_code,
-                                                   batch.pipeline_required)
-
-            batch.save()
-            new_batches.append(batch)
-
-        @retry(stop_max_attempt_number=3)
-        def save_batches_start_job():
-            if len(new_batches) > 0:
-                downloader_task = self.downloader_task()
-
-                with transaction.atomic():
-                    downloader_job = DownloaderJob.create_job_and_relationships(
-                        batches=new_batches, downloader_task=downloader_task)
-
-                logger.info("Queuing downloader job #%d.",
-                            downloader_job.id,
-                            survey_job=self.survey_job.id)
-                try:
-                    app.send_task(downloader_task, args=[downloader_job.id])
-                except:
-                    # If the task doesn't get sent we don't want the
-                    # downloader_job to be left floating
-                    downloader_job.delete()
-                    raise
-            else:
-                logger.info("Found no new Batches.",
-                            survey_job=self.survey_job.id)
-
-        try:
-            save_batches_start_job()
-        except Exception:
-            logger.exception(("Failed to save batches to database three times. "
-                              "Terminating survey job"),
-                             survey_job=self.survey_job.id)
-            raise
->>>>>>> d56848e4
 
     @abc.abstractmethod
     def discover_batches(self):
@@ -212,9 +153,9 @@
                 downloader_job = DownloaderJob.create_job_and_relationships(
                     batches=batches, downloader_task=downloader_task)
 
-            logger.info("Survey job #%d is queuing downloader job #%d.",
-                        self.survey_job.id,
-                        downloader_job.id)
+            logger.info("Queuing downloader job.",
+                        survey_job=self.survey_job.id,
+                        downloader_job=downloader_job.id)
             try:
                 app.send_task(downloader_task, args=[downloader_job.id])
             except:
@@ -223,16 +164,16 @@
                 downloader_job.delete()
                 raise
         else:
-            logger.info("Survey job #%d found no new Batches.",
-                        self.survey_job.id)
+            logger.info("Survey job found no new Batches.",
+                        survey_job=self.survey_job.id)
 
     def survey(self) -> bool:
         try:
             self.discover_batches()
         except Exception:
             logger.exception(("Exception caught while discovering batches. "
-                              "Terminating survey job #%d."),
-                             self.survey_job.id)
+                              "Terminating survey job."),
+                             survey_job=self.survey_job.id)
             return False
 
         for group in self.group_batches():
@@ -240,8 +181,8 @@
                 self.queue_downloader_jobs(group)
             except Exception:
                 logger.exception(("Failed to queue downloader jobs. "
-                                  "Terminating survey job #%d."),
-                                 self.survey_job.id)
+                                  "Terminating survey job."),
+                                 survey_job=self.survey_job.id)
                 return False
 
         return True