--- conflicted
+++ resolved
@@ -3,17 +3,9 @@
 import shutil
 import urllib
 from abc import ABC
-<<<<<<< HEAD
 from typing import Dict, List
 
-from django.utils import timezone
-
-from data_refinery_common.job_lookup import Downloaders, ProcessorPipeline
-=======
-from typing import List, Dict
-
 from data_refinery_common.job_lookup import Downloaders
->>>>>>> d730a9cc
 from data_refinery_common.logging import get_and_configure_logger
 from data_refinery_common.models import OriginalFile, SurveyJobKeyValue
 from data_refinery_foreman.surveyor import utils
