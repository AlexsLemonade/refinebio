from unittest.mock import Mock, patch, call
from django.test import TestCase
from data_refinery_foreman.surveyor.sra import (
    SraSurveyor,
    ENA_METADATA_URL_TEMPLATE,
)
from data_refinery_foreman.surveyor.test_sra_xml import (
    EXPERIMENT_XML,
    RUN_XML,
    SAMPLE_XML,
    STUDY_XML,
    SUBMISSION_XML
)
from data_refinery_common.models import (
    DownloaderJob,
    SurveyJob,
    SurveyJobKeyValue,
    Organism,
    Sample
)

EXPERIMENT_ACCESSION = "DRX001563"
RUN_ACCESSION = "DRR002116"
SAMPLE_ACCESSION = "DRS001521"
STUDY_ACCESSION = "DRP000595"
SUBMISSION_ACCESSION = "DRA000567"


def mocked_requests_get(url, timeout=1):
    mock = Mock(ok=True)
    if url == ENA_METADATA_URL_TEMPLATE.format(EXPERIMENT_ACCESSION):
        mock.text = EXPERIMENT_XML
    elif url == ENA_METADATA_URL_TEMPLATE.format(RUN_ACCESSION):
        mock.text = RUN_XML
    elif url == ENA_METADATA_URL_TEMPLATE.format(SAMPLE_ACCESSION):
        mock.text = SAMPLE_XML
    elif url == ENA_METADATA_URL_TEMPLATE.format(STUDY_ACCESSION):
        mock.text = STUDY_XML
    elif url == ENA_METADATA_URL_TEMPLATE.format(SUBMISSION_ACCESSION):
        mock.text = SUBMISSION_XML
    else:
        raise Exception("Was not expecting the url: " + url)

    return mock


class SraSurveyorTestCase(TestCase):
    def setUp(self):
        survey_job = SurveyJob(source_type="SRA")
        survey_job.save()
        self.survey_job = survey_job

        key_value_pair = SurveyJobKeyValue(survey_job=survey_job,
                                           key="accession",
                                           value="DRR002116")
        key_value_pair.save()

        # Insert the organism into the database so the model doesn't call the
        # taxonomy API to populate it.
        organism = Organism(name="HOMO_SAPIENS",
                            taxonomy_id=9606,
                            is_scientific_name=True)
        organism.save()

    def tearDown(self):
        DownloaderJob.objects.all().delete()
        SurveyJobKeyValue.objects.all().delete()
        SurveyJob.objects.all().delete()

    def test_get_next_accession(self):
        self.assertEqual(SraSurveyor.get_next_accession("DRR123456"), "DRR123457")
        self.assertEqual(SraSurveyor.get_next_accession("DRR1234567"), "DRR1234568")
        self.assertEqual(SraSurveyor.get_next_accession("DRR12345678"), "DRR12345679")
        self.assertEqual(SraSurveyor.get_next_accession("DRR123456789"), "DRR123456790")

    @patch('data_refinery_foreman.surveyor.external_source.send_job')
    def test_survey(self, mock_send_task):
        """A Simple test of the SRA surveyor.
        """
        sra_surveyor = SraSurveyor(self.survey_job)
        sra_surveyor.discover_experiment_and_samples()

        samples = Sample.objects.all()
        downloader_jobs = DownloaderJob.objects.all()

        # We are expecting this to discover 1 sample.
        self.assertEqual(samples.count(), 1)

<<<<<<< HEAD
    @patch('data_refinery_foreman.surveyor.external_source.send_job')
    def test_srp_survey(self, mock_send_task):
        """A slightly harder test of the SRA surveyor.
        """

        survey_job = SurveyJob(source_type="SRA")
        survey_job.save()
        key_value_pair = SurveyJobKeyValue(survey_job=survey_job,
                                           key="accession",
                                           value="SRP068364")
        key_value_pair.save()

        sra_surveyor = SraSurveyor(survey_job)
        experiment, samples = sra_surveyor.discover_experiment_and_samples()
        self.assertEqual(experiment.accession_code, "SRX1528549")
        self.assertEqual(len(samples), 4)

=======
>>>>>>> 489650a3
    @patch('data_refinery_foreman.surveyor.sra.requests.get')
    def test_metadata_is_gathered_correctly(self, mock_get):
        mock_get.side_effect = mocked_requests_get

        metadata = SraSurveyor.gather_all_metadata("DRR002116")

        self.assertEqual(metadata["broker_name"], "DDBJ")
        self.assertEqual(metadata["center_name"], "RIKEN_CDB")
        self.assertEqual(metadata["ena-base-count"], "158881910957")
        self.assertEqual(metadata["ena-spot-count"], "1371813555")
        self.assertEqual(metadata["experiment_accession"], "DRX001563")
        self.assertEqual(metadata["experiment_design_description"],
                         ("Experiment for mRNAseq of chicken at stage "
                          "HH16 (biological replicate 1)"))
        self.assertEqual(metadata["experiment_title"],
                         ("Illumina HiSeq 2000 sequencing; "
                          "Exp_Gg_HH16_1_embryo_mRNAseq"))
        self.assertEqual(metadata["lab_name"],
                         ("Group for Morphological Evolution, Center for Developmental "
                          "Biology, Kobe Institute, RIKEN"))
        self.assertEqual(metadata["library_layout"], "SINGLE")
        self.assertEqual(metadata["library_name"], "Gg_HH16_1_embryo_mRNAseq")
        self.assertEqual(metadata["library_selection"], "RANDOM")
        self.assertEqual(metadata["library_source"], "TRANSCRIPTOMIC")
        self.assertEqual(metadata["library_strategy"], "RNA-Seq")
        self.assertEqual(metadata["organism_id"], "9031")
        self.assertEqual(metadata["organism_name"], "GALLUS GALLUS")
        self.assertEqual(metadata["platform_instrument_model"], "IlluminaHiSeq2000")
        self.assertEqual(metadata["read_spec_0_base_coord"], "1")
        self.assertEqual(metadata["read_spec_0_class"], "Application Read")
        self.assertEqual(metadata["read_spec_0_index"], "0")
        self.assertEqual(metadata["read_spec_0_type"], "Forward")
        self.assertEqual(metadata["run_accession"], "DRR002116")
        self.assertEqual(metadata["run_center"], "RIKEN_CDB")
        self.assertEqual(metadata["run_date"], "2011-09-01T00:00:00+09:00")
        self.assertEqual(metadata["run_ena_base_count"], "3256836000")
        self.assertEqual(metadata["run_ena_first_public"], "2013-07-19")
        self.assertEqual(metadata["run_ena_last_update"], "2017-08-11")
        self.assertEqual(metadata["run_ena_spot_count"], "32568360")
        self.assertEqual(metadata["sample_accession"], "DRS001521")
        self.assertEqual(metadata["sample_center_name"], "BioSample")
        self.assertEqual(metadata["sample_ena_base_count"], "3256836000")
        self.assertEqual(metadata["sample_ena_first_public"], "2013-07-20")
        self.assertEqual(metadata["sample_ena_last_update"], "2015-08-24")
        self.assertEqual(metadata["sample_ena_spot_count"], "32568360")
        self.assertEqual(metadata["sample_sample_comment"],
                         ("mRNAseq of chicken at stage HH16 (biological "
                          "replicate 1)"))
        self.assertEqual(metadata["sample_sample_name"], "DRS001521")
        self.assertEqual(metadata["sample_title"], "Gg_HH16_1_embryo_mRNAseq")
        self.assertEqual(metadata["spot_length"], "100")
        self.assertEqual(metadata["study_accession"], "DRP000595")
        self.assertEqual(metadata["submission_accession"], "DRA000567")
        self.assertEqual(metadata["submission_comment"],
                         ("Time course gene expression profiles of turtle "
                          "(Pelodiscus sinensis) and chicken (Gallus gallus) "
                          "embryos were examined. Whole transcriptome of turtle "
                          "was also determined by uding stranded sequencing "
                          "methods."))
        self.assertEqual(metadata["submission_title"], "Submitted by RIKEN_CDB on 19-JUL-2013")<|MERGE_RESOLUTION|>--- conflicted
+++ resolved
@@ -86,7 +86,6 @@
         # We are expecting this to discover 1 sample.
         self.assertEqual(samples.count(), 1)
 
-<<<<<<< HEAD
     @patch('data_refinery_foreman.surveyor.external_source.send_job')
     def test_srp_survey(self, mock_send_task):
         """A slightly harder test of the SRA surveyor.
@@ -104,8 +103,6 @@
         self.assertEqual(experiment.accession_code, "SRX1528549")
         self.assertEqual(len(samples), 4)
 
-=======
->>>>>>> 489650a3
     @patch('data_refinery_foreman.surveyor.sra.requests.get')
     def test_metadata_is_gathered_correctly(self, mock_get):
         mock_get.side_effect = mocked_requests_get
