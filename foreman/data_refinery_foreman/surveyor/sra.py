import requests
from typing import List, Dict

import xml.etree.ElementTree as ET
from django.utils.dateparse import parse_datetime

from data_refinery_common.models import (
    SurveyJob,
    Organism,
    OriginalFile,
    OriginalFileSampleAssociation,
    Experiment,
    ExperimentAnnotation,
    Sample,
    SampleAnnotation,
    ExperimentSampleAssociation,
<<<<<<< HEAD
    OriginalFileSampleAssociation
=======
    OriginalFileSampleAssociation,
    ExperimentOrganismAssociation
>>>>>>> cfe20660
)
from data_refinery_foreman.surveyor.external_source import ExternalSourceSurveyor
from data_refinery_common.job_lookup import ProcessorPipeline, Downloaders
from data_refinery_common.logging import get_and_configure_logger


logger = get_and_configure_logger(__name__)


ENA_URL_TEMPLATE = "https://www.ebi.ac.uk/ena/data/view/{}"
ENA_METADATA_URL_TEMPLATE = "https://www.ebi.ac.uk/ena/data/view/{}&display=xml"
ENA_DOWNLOAD_URL_TEMPLATE = ("ftp://ftp.sra.ebi.ac.uk/vol1/fastq/{short_accession}{sub_dir}"
                             "/{long_accession}/{long_accession}{read_suffix}.fastq.gz")
ENA_SUB_DIR_PREFIX = "/00"


class UnsupportedDataTypeError(BaseException):
    pass


class SraSurveyor(ExternalSourceSurveyor):
    """Surveys SRA for data.

    Implements the ExternalSourceSurveyor interface. It is worth
    noting that a large part of this class is parsing XML metadata
    about Experiments. The strategy for parsing the metadata was to take
    nearly all of the fields that could be extracted from the
    XML. Essentially all the XML parsing code is just working through
    the XML in the way it is formatted. For reference see the sample
    XML which has been included in ./test_sra_xml.py. This sample XML
    is used for testing, so the values that are extracted from it can
    be found in ./test_sra.py.
    """

    def source_type(self):
        return Downloaders.SRA.value

    @staticmethod
    def gather_submission_metadata(metadata: Dict) -> None:

        response = requests.get(ENA_METADATA_URL_TEMPLATE.format(metadata["submission_accession"]))
        submission_xml = ET.fromstring(response.text)[0]
        submission_metadata = submission_xml.attrib

        # We already have these
        submission_metadata.pop("accession")
        submission_metadata.pop("alias")

        metadata.update(submission_metadata)

        for child in submission_xml:
            if child.tag == "TITLE":
                metadata["submission_title"] = child.text
            elif child.tag == "SUBMISSION_ATTRIBUTES":
                for grandchild in child:
                    metadata[grandchild.find("TAG").text.lower()] = grandchild.find("VALUE").text

    @staticmethod
    def gather_library_metadata(metadata: Dict, library: ET.Element) -> None:
        for child in library:
            if child.tag == "LIBRARY_LAYOUT":
                metadata["library_layout"] = child[0].tag
            else:
                metadata[child.tag.lower()] = child.text

        # SRA contains several types of data. We only want RNA-Seq for now.
        if metadata["library_strategy"] != "RNA-Seq":
            raise UnsupportedDataTypeError("library_strategy not RNA-Seq.")
        if metadata["library_source"] not in ["TRANSCRIPTOMIC", "OTHER"]:
            raise UnsupportedDataTypeError("library_source not TRANSCRIPTOMIC or OTHER.")

    @staticmethod
    def parse_read_spec(metadata: Dict, read_spec: ET.Element, counter: int) -> None:
        for child in read_spec:
            key = "read_spec_{}_{}".format(str(counter), child.tag.replace("READ_", "").lower())
            metadata[key] = child.text

    @staticmethod
    def gather_spot_metadata(metadata: Dict, spot: ET.Element) -> None:
        """We don't actually know what this metadata is about.

        SPOT_DECODE_SPECs have a variable number of READ_SPECs so we
        have to add a counter to the keys in order to make them work
        within the flat dictionary we're building.
        """
        for child in spot:
            if child.tag == "SPOT_DECODE_SPEC":
                read_spec_counter = 0
                for grandchild in child:
                    if grandchild.tag == "SPOT_LENGTH":
                        metadata["spot_length"] = grandchild.text
                    elif grandchild.tag == "READ_SPEC":
                        SraSurveyor.parse_read_spec(metadata, grandchild, read_spec_counter)
                        read_spec_counter = read_spec_counter + 1

    @staticmethod
    def gather_experiment_metadata(metadata: Dict) -> None:
        response = requests.get(ENA_METADATA_URL_TEMPLATE.format(metadata["experiment_accession"]))
        experiment_xml = ET.fromstring(response.text)

        experiment = experiment_xml[0]
        for child in experiment:
            if child.tag == "TITLE":
                metadata["experiment_title"] = child.text
            elif child.tag == "DESIGN":
                for grandchild in child:
                    if grandchild.tag == "DESIGN_DESCRIPTION":
                        metadata["experiment_design_description"] = grandchild.text
                    elif grandchild.tag == "LIBRARY_DESCRIPTOR":
                        SraSurveyor.gather_library_metadata(metadata, grandchild)
                    elif grandchild.tag == "SPOT_DESCRIPTOR":
                        SraSurveyor.gather_spot_metadata(metadata, grandchild)
            elif child.tag == "PLATFORM":
                # This structure is extraneously nested.
                # This is used as the platform_accession_code for SRA
                # objects, which becomes part of file paths, so we
                # don't want any spaces in it.
                metadata["platform_instrument_model"] = child[0][0].text.replace(" ", "")

    @staticmethod
    def parse_run_link(run_link: ET.ElementTree) -> (str, str):
        key = ""
        value = ""

        # The first level in this element is a XREF_LINK which is
        # really just an unnecessary level
        for child in run_link[0]:
            if child.tag == "DB":
                # The key is prefixed with "ena-" which is unnecessary
                # since we know this is coming from ENA
                key = child.text.lower().replace("ena-", "") + "_accession"
            elif child.tag == "ID":
                value = child.text

        return (key, value)

    @staticmethod
    def parse_attribute(attribute: ET.ElementTree, key_prefix: str ="") -> (str, str):
        """Parse an XML attribute.

        Takes an optional key_prefix which is used to differentiate
        keys which may be shared between different object types. For
        example "title" could be the experiment_title or the
        sample_title.
        """
        key = ""
        value = ""

        for child in attribute:
            if child.tag == "TAG":
                key = key_prefix + child.text.lower().replace("-", "_").replace(" ", "_")
            elif child.tag == "VALUE":
                value = child.text

        return (key, value)

    @staticmethod
    def gather_run_metadata(run_accession: str) -> Dict:
        """A run refers to a specific read in an experiment."""
        discoverable_accessions = ["study_accession", "sample_accession", "submission_accession"]
        response = requests.get(ENA_METADATA_URL_TEMPLATE.format(run_accession))
        run_xml = ET.fromstring(response.text)
        run_item = run_xml[0]

        useful_attributes = ["center_name", "run_center", "run_date", "broker_name", "alias"]
        metadata = {}
        for attribute in useful_attributes:
            if attribute in run_item.attrib: 
                metadata[attribute] = run_item.attrib[attribute]
        metadata["run_accession"] = run_accession

        for child in run_item:
            if child.tag == "EXPERIMENT_REF":
                metadata["experiment_accession"] = child.attrib["accession"]
            elif child.tag == "RUN_LINKS":
                for grandchild in child:
                    key, value = SraSurveyor.parse_run_link(grandchild)
                    if value != "" and key in discoverable_accessions:
                        metadata[key] = value
            elif child.tag == "RUN_ATTRIBUTES":
                for grandchild in child:
                    key, value = SraSurveyor.parse_attribute(grandchild, "run_")
                    metadata[key] = value

        return metadata

    @staticmethod
    def gather_sample_metadata(metadata: Dict) -> None:
        response = requests.get(ENA_METADATA_URL_TEMPLATE.format(metadata["sample_accession"]))
        sample_xml = ET.fromstring(response.text)

        sample = sample_xml[0]

        if "center_name" in sample.attrib:
            metadata["sample_center_name"] = sample.attrib["center_name"]

        for child in sample:
            if child.tag == "TITLE":
                metadata["sample_title"] = child.text
            elif child.tag == "SAMPLE_NAME":
                for grandchild in child:
                    if grandchild.tag == "TAXON_ID":
                        metadata["organism_id"] = grandchild.text
                    elif grandchild.tag == "SCIENTIFIC_NAME":
                        metadata["organism_name"] = grandchild.text.upper()
            elif child.tag == "SAMPLE_ATTRIBUTES":
                for grandchild in child:
                    key, value = SraSurveyor.parse_attribute(grandchild, "sample_")
                    metadata[key] = value

    @staticmethod
    def gather_study_metadata(metadata: Dict) -> None:
        response = requests.get(ENA_METADATA_URL_TEMPLATE.format(metadata["study_accession"]))
        study_xml = ET.fromstring(response.text)

        study = study_xml[0]
        for child in study:
            if child.tag == "DESCRIPTOR":
                for grandchild in child:
                    # STUDY_TYPE is the only tag which uses attributes
                    # instead of the text for whatever reason
                    if grandchild.tag == "STUDY_TYPE":
                        metadata[grandchild.tag.lower()] = grandchild.attrib["existing_study_type"]
                    else:
                        metadata[grandchild.tag.lower()] = grandchild.text
            elif child.tag == "STUDY_ATTRIBUTES":
                for grandchild in child:
                    key, value = SraSurveyor.parse_attribute(grandchild, "study_")
                    metadata[key] = value
            elif child.tag == "STUDY_LINKS":
                for grandchild in child:
                    for ggc in grandchild:
                        if ggc.getchildren()[0].text == "pubmed":
                            metadata["pubmed_id"] = ggc.getchildren()[1].text
                            break

    @staticmethod
    def gather_all_metadata(run_accession):
        metadata = SraSurveyor.gather_run_metadata(run_accession)

        SraSurveyor.gather_experiment_metadata(metadata)
        SraSurveyor.gather_sample_metadata(metadata)
        SraSurveyor.gather_study_metadata(metadata)
        SraSurveyor.gather_submission_metadata(metadata)

        return metadata

    @staticmethod
    def _build_file_url(run_accession: str, read_suffix=""):
        # ENA has a weird way of nesting data: if the run accession is
        # greater than 9 characters long then there is an extra
        # sub-directory in the path which is "00" + the last digit of
        # the run accession.
        sub_dir = ""
        if len(run_accession) > 9:
            sub_dir = ENA_SUB_DIR_PREFIX + run_accession[-1]

        return ENA_DOWNLOAD_URL_TEMPLATE.format(
                        short_accession=run_accession[:6],
                        sub_dir=sub_dir,
                        long_accession=run_accession,
                        read_suffix=read_suffix)

    def _generate_experiment_and_samples(self, run_accession: str) -> None:
        """Generates Experiments and Samples for the provided run_accession."""
        metadata = SraSurveyor.gather_all_metadata(run_accession)

        if metadata["library_layout"] == "PAIRED":
            files_urls = [SraSurveyor._build_file_url(run_accession, "_1"),
                     SraSurveyor._build_file_url(run_accession, "_2")]
        else:
            files_urls = [SraSurveyor._build_file_url(run_accession)]

        ##
        # Experiment
        ##
        
        experiment_accession_code = metadata.get('experiment_accession')
        try:
            experiment_object = Experiment.objects.get(accession_code=experiment_accession_code)
            logger.error("Experiment already exists, skipping object creation.",
                experiment_accession_code=experiment_accession_code,
                survey_job=self.survey_job.id)
        except Experiment.DoesNotExist:
            experiment_object = Experiment()
            experiment_object.accession_code = experiment_accession_code
            experiment_object.source_url = ENA_URL_TEMPLATE.format(experiment_accession_code)
            experiment_object.source_database = "SRA"
            experiment_object.platform_name = metadata.get("platform_instrument_model", "No model.")
            experiment_object.technology = "RNA-SEQ"

            # We don't get this value from the API, unfortunately.
            # experiment_object.platform_accession_code = experiment["platform_accession_code"]

            if not experiment_object.description:
                experiment_object.description = "No description."

            if "study_title" in metadata:
                experiment_object.title = metadata["study_title"]
            if "study_abstract" in metadata:
                experiment_object.description = metadata["study_abstract"]
            if "lab_name" in metadata:
                experiment_object.submitter_institution = metadata["lab_name"]
            if "experiment_design_description" in metadata:
                experiment_object.protocol_description = metadata["experiment_design_description"]
            if "pubmed_id" in metadata:
                experiment_object.pubmed_id = metadata["pubmed_id"]
                experiment_object.has_publication = True
            if "study_ena_first_public" in metadata:
                experiment_object.source_first_published = parse_datetime(metadata["study_ena_first_public"])
            if "study_ena_last_update" in metadata:
                experiment_object.source_last_modified = parse_datetime(metadata["study_ena_last_update"])

            experiment_object.save()

            ##
            # Experiment Metadata
            ##
            json_xa = ExperimentAnnotation()
            json_xa.experiment = experiment_object
            json_xa.data = metadata
            json_xa.is_ccdl = False
            json_xa.save()

        ##
        # Samples
        ##

        # Figure out the Organism for this sample
        organism_name = metadata.pop("organism_name").upper()
        organism = Organism.get_object_for_name(organism_name)

        sample_accession_code = metadata.pop('sample_accession')
        # Create the sample object
        try:
            sample_object = Sample.objects.get(accession_code=sample_accession_code)
            logger.error("Sample %s already exists, skipping object creation.",
                     sample_accession_code,
                     experiment_accession_code=experiment_object.accession_code,
                     survey_job=self.survey_job.id)
        except Sample.DoesNotExist:
            sample_object = Sample()
            sample_object.accession_code = sample_accession_code
            sample_object.organism = organism
            sample_object.save()

            for file_url in files_urls:
                original_file = OriginalFile()
                original_file.source_url = file_url
                original_file.source_filename = file_url.split('/')[-1]
                original_file.is_downloaded = False
                original_file.has_raw = True
                original_file.save()

                original_file_sample_association = OriginalFileSampleAssociation()
                original_file_sample_association.original_file = original_file
<<<<<<< HEAD
                original_file_sample_association.sample = sample_object
                original_file_sample_association.save()

        esa = ExperimentSampleAssociation()
        esa.experiment = experiment_object
        esa.sample = sample_object
        esa.save()
=======
                original_file_sample_association.sample = sample
                original_file_sample_association.save()

        # Create associations if they don't already exist
        try:
            assocation = ExperimentSampleAssociation.objects.get(experiment=experiment_object, sample=sample_object)
        except ExperimentSampleAssociation.DoesNotExist:
            association = ExperimentSampleAssociation()
            association.experiment = experiment_object
            association.sample = sample_object
            association.save()

        try:
            assocation = ExperimentOrganismAssociation.objects.get(experiment=experiment_object, organism=organism)
        except ExperimentOrganismAssociation.DoesNotExist:
            association = ExperimentOrganismAssociation()
            association.experiment = experiment_object
            association.organism = organism
            association.save()
>>>>>>> cfe20660

        ##
        # Samples K/V
        # TODO - What do we want to save here?
        ##

        return experiment_object, [sample_object]

    @staticmethod
    def get_next_accession(last_accession: str) -> str:
        """Increments a SRA accession number by one.

        E.g. if last_accession is "DRR002116" then "DRR002117" will be
        returned.
        """
        prefix = last_accession[0:3]
        digits = last_accession[3:]
        number = int(digits) + 1

        # This format string is pretty hairy, but since the number of
        # digits can be variable we need to determine the amount of
        # padding to have the formatter add.
        return (prefix + "{0:0" + str(len(digits)) + "d}").format(number)

    def discover_experiment_and_samples(self):
        """ Returns an experiment and a list of samples for an SRA accession """
        survey_job = SurveyJob.objects.get(id=self.survey_job.id)
        survey_job_properties = survey_job.get_properties()
        accession = survey_job_properties["accession"]
        logger.debug("Surveying SRA Run Accession %s",
                     accession,
                     survey_job=self.survey_job.id)
        return self._generate_experiment_and_samples(accession)
<|MERGE_RESOLUTION|>--- conflicted
+++ resolved
@@ -14,12 +14,8 @@
     Sample,
     SampleAnnotation,
     ExperimentSampleAssociation,
-<<<<<<< HEAD
-    OriginalFileSampleAssociation
-=======
     OriginalFileSampleAssociation,
     ExperimentOrganismAssociation
->>>>>>> cfe20660
 )
 from data_refinery_foreman.surveyor.external_source import ExternalSourceSurveyor
 from data_refinery_common.job_lookup import ProcessorPipeline, Downloaders
@@ -376,15 +372,6 @@
 
                 original_file_sample_association = OriginalFileSampleAssociation()
                 original_file_sample_association.original_file = original_file
-<<<<<<< HEAD
-                original_file_sample_association.sample = sample_object
-                original_file_sample_association.save()
-
-        esa = ExperimentSampleAssociation()
-        esa.experiment = experiment_object
-        esa.sample = sample_object
-        esa.save()
-=======
                 original_file_sample_association.sample = sample
                 original_file_sample_association.save()
 
@@ -404,7 +391,6 @@
             association.experiment = experiment_object
             association.organism = organism
             association.save()
->>>>>>> cfe20660
 
         ##
         # Samples K/V
