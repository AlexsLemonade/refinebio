--- conflicted
+++ resolved
@@ -13,11 +13,8 @@
     Sample,
     SampleAnnotation,
     ExperimentSampleAssociation,
-<<<<<<< HEAD
-    OriginalFileSampleAssociation
-=======
+    OriginalFileSampleAssociation,
     ExperimentOrganismAssociation
->>>>>>> 488db953
 )
 from data_refinery_foreman.surveyor.external_source import ExternalSourceSurveyor
 from data_refinery_common.job_lookup import ProcessorPipeline, Downloaders
@@ -346,17 +343,11 @@
                 original_file.has_raw = True
                 original_file.save()
 
-<<<<<<< HEAD
                 original_file_sample_association = OriginalFileSampleAssociation()
                 original_file_sample_association.original_file = original_file
                 original_file_sample_association.sample = sample
                 original_file_sample_association.save()
 
-        esa = ExperimentSampleAssociation()
-        esa.experiment = experiment_object
-        esa.sample = sample_object
-        esa.save()
-=======
         # Create associations if they don't already exist
         try:
             assocation = ExperimentSampleAssociation.objects.get(experiment=experiment_object, sample=sample_object)
@@ -373,7 +364,6 @@
             association.experiment = experiment_object
             association.organism = organism
             association.save()
->>>>>>> 488db953
 
         ##
         # Samples K/V
