--- conflicted
+++ resolved
@@ -182,13 +182,8 @@
         """A run refers to a specific read in an experiment."""
 
         discoverable_accessions = ["study_accession", "sample_accession", "submission_accession"]
-<<<<<<< HEAD
         response = utils.requests_retry_session().get(
             ENA_METADATA_URL_TEMPLATE.format(run_accession))
-=======
-
-        response = utils.requests_retry_session().get(ENA_METADATA_URL_TEMPLATE.format(run_accession))
->>>>>>> d5937927
         run_xml = ET.fromstring(response.text)
         run_item = run_xml[0]
 
@@ -303,36 +298,26 @@
         else:
             files_urls = [SraSurveyor._build_file_url(run_accession)]
 
-<<<<<<< HEAD
-        #
-=======
         # Figure out the Organism for this sample
         organism_name = metadata.pop("organism_name", None)
         if not organism_name:
             logger.error("Could not discover organism type for run.",
-                accession=run_accession)
-            return (None, None) # This will cascade properly
+                         accession=run_accession)
+            return (None, None)  # This will cascade properly
 
         organism_name = organism_name.upper()
         organism = Organism.get_object_for_name(organism_name)
 
-        ##
->>>>>>> d5937927
+        #
         # Experiment
         #
 
         experiment_accession_code = metadata.get('study_accession')
         try:
             experiment_object = Experiment.objects.get(accession_code=experiment_accession_code)
-<<<<<<< HEAD
-            logger.error("Experiment already exists, skipping object creation.",
+            logger.debug("Experiment already exists, skipping object creation.",
                          experiment_accession_code=experiment_accession_code,
                          survey_job=self.survey_job.id)
-=======
-            logger.debug("Experiment already exists, skipping object creation.",
-                experiment_accession_code=experiment_accession_code,
-                survey_job=self.survey_job.id)
->>>>>>> d5937927
         except Experiment.DoesNotExist:
             experiment_object = Experiment()
             experiment_object.accession_code = experiment_accession_code
@@ -365,38 +350,32 @@
 
             # Rare, but it happens.
             if not experiment_object.protocol_description:
-                experiment_object.protocol_description = metadata.get("library_construction_protocol", "Protocol was never provided.")
+                experiment_object.protocol_description = metadata.get(
+                    "library_construction_protocol", "Protocol was never provided.")
 
             experiment_object.save()
 
-            ##
+            #
             # Experiment Metadata
-            ##
+            #
             json_xa = ExperimentAnnotation()
             json_xa.experiment = experiment_object
             json_xa.data = metadata
             json_xa.is_ccdl = False
             json_xa.save()
 
-        ##
+        #
         # Samples
-        ##
+        #
 
         sample_accession_code = metadata.pop('sample_accession')
         # Create the sample object
         try:
             sample_object = Sample.objects.get(accession_code=sample_accession_code)
-<<<<<<< HEAD
-            logger.error("Sample %s already exists, skipping object creation.",
+            logger.debug("Sample %s already exists, skipping object creation.",
                          sample_accession_code,
                          experiment_accession_code=experiment_object.accession_code,
                          survey_job=self.survey_job.id)
-=======
-            logger.debug("Sample %s already exists, skipping object creation.",
-                     sample_accession_code,
-                     experiment_accession_code=experiment_object.accession_code,
-                     survey_job=self.survey_job.id)
->>>>>>> d5937927
         except Sample.DoesNotExist:
             sample_object = Sample()
             sample_object.accession_code = sample_accession_code
@@ -470,18 +449,13 @@
         survey_job = SurveyJob.objects.get(id=self.survey_job.id)
         survey_job_properties = survey_job.get_properties()
         accession = survey_job_properties["accession"]
-<<<<<<< HEAD
-        logger.debug("Surveying SRA Run Accession %s",
-                     accession,
-                     survey_job=self.survey_job.id)
-        return self._generate_experiment_and_samples(accession)
-=======
 
         # SRA Surveyor is mainly designed for SRRs, this handles SRPs
         if 'SRP' in accession or 'ERP' in accession or 'DRP' in accession:
-            response = utils.requests_retry_session().get(ENA_METADATA_URL_TEMPLATE.format(accession))
+            response = utils.requests_retry_session().get(
+                ENA_METADATA_URL_TEMPLATE.format(accession))
             experiment_xml = ET.fromstring(response.text)[0]
-            study_links = experiment_xml[2] # STUDY_LINKS
+            study_links = experiment_xml[2]  # STUDY_LINKS
 
             accessions_to_run = []
             for child in study_links:
@@ -521,5 +495,4 @@
             logger.debug("Surveying SRA Run Accession %s",
                          accession,
                          survey_job=self.survey_job.id)
-            return self._generate_experiment_and_samples(accession)
->>>>>>> d5937927
+            return self._generate_experiment_and_samples(accession)