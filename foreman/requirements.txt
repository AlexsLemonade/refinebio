--- conflicted
+++ resolved
@@ -8,13 +8,8 @@
 billiard==3.5.0.2         # via celery
 boto==2.46.1
 celery==4.0.2
-<<<<<<< HEAD
-django==1.11
-geoparse==0.1.10
-=======
 django==1.10.6
 GEOparse==0.1.10
->>>>>>> 80d450bc
 kombu==4.0.2              # via celery
 numpy==1.12.1             # via geoparse, pandas
 pandas==0.19.2            # via geoparse
