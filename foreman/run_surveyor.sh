--- conflicted
+++ resolved
@@ -31,10 +31,5 @@
        --add-host=nomad:$HOST_IP \
        --env-file foreman/environments/dev \
        --volume $volume_directory:/home/user/data_store \
-<<<<<<< HEAD
-       --link drdb:postgres $NOMAD_LINK \
-       dr_foreman python manage.py "$@"
-=======
        --link drdb:postgres \
        dr_foreman python3 manage.py "$@"
->>>>>>> d4eecaef
