#!/bin/bash

# Script for running a Data Refinery Worker container.

# This script should always run as if it were being called from
# the directory it lives in.
script_directory=`dirname "${BASH_SOURCE[0]}"`
cd $script_directory

# However in order to give Docker access to all the code we have to
# move up a level
cd ..

# Set up the data volume directory if it does not already exist
volume_directory="$script_directory/volume"
if [ ! -d "$volume_directory" ]; then
    mkdir $volume_directory
    chmod 775 $volume_directory
fi

<<<<<<< HEAD
docker build -t dr_worker -f workers/Dockerfile.worker .
=======
docker build -t dr_worker -f workers/Dockerfile .
>>>>>>> 23aa26e5

HOST_IP=$(ip route get 8.8.8.8 | awk '{print $NF; exit}')

docker run \
       --link some-rabbit:rabbit \
       --name worker1 \
       --add-host=database:$HOST_IP \
       --env-file workers/environments/dev \
       --volume $volume_directory:/home/user/data_store \
       --detach \
       dr_worker<|MERGE_RESOLUTION|>--- conflicted
+++ resolved
@@ -18,11 +18,7 @@
     chmod 775 $volume_directory
 fi
 
-<<<<<<< HEAD
-docker build -t dr_worker -f workers/Dockerfile.worker .
-=======
 docker build -t dr_worker -f workers/Dockerfile .
->>>>>>> 23aa26e5
 
 HOST_IP=$(ip route get 8.8.8.8 | awk '{print $NF; exit}')
 
