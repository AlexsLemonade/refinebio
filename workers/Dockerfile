FROM ccdl/data_refinery_worker_base

COPY common/dist/data-refinery-common-* common/

# Get the latest version from the dist directory.
RUN pip3 install common/$(ls common -1 | sort --version-sort | tail -1)

COPY workers/requirements.txt .
# The base image does not have Python 2.X on it at all, so all calls
# to pip or python are by default calls to pip3 or python3
RUN pip install -r requirements.txt

<<<<<<< HEAD
# Get the latest version from the dist directory.
RUN pip3 install common/$(ls common -1 | sort --version-sort | tail -1)

# We need JRE for QC tools
RUN apt-get update -y 
RUN apt-get install -y unzip default-jre --fix-missing

USER user

# Install FastQC
RUN wget -q https://www.bioinformatics.babraham.ac.uk/projects/fastqc/fastqc_v0.11.7.zip
RUN unzip fastqc_v0.11.7.zip
RUN chmod +x ./FastQC/fastqc

=======
USER user

>>>>>>> cfe20660
# Install Aspera
RUN wget -q https://download.asperasoft.com/download/sw/cli/3.7.7/aspera-cli-3.7.7.608.927cce8-linux-64-release.sh
RUN sh aspera-cli-3.7.7.608.927cce8-linux-64-release.sh

COPY workers/ .

ENTRYPOINT []<|MERGE_RESOLUTION|>--- conflicted
+++ resolved
@@ -10,10 +10,6 @@
 # to pip or python are by default calls to pip3 or python3
 RUN pip install -r requirements.txt
 
-<<<<<<< HEAD
-# Get the latest version from the dist directory.
-RUN pip3 install common/$(ls common -1 | sort --version-sort | tail -1)
-
 # We need JRE for QC tools
 RUN apt-get update -y 
 RUN apt-get install -y unzip default-jre --fix-missing
@@ -25,10 +21,8 @@
 RUN unzip fastqc_v0.11.7.zip
 RUN chmod +x ./FastQC/fastqc
 
-=======
 USER user
 
->>>>>>> cfe20660
 # Install Aspera
 RUN wget -q https://download.asperasoft.com/download/sw/cli/3.7.7/aspera-cli-3.7.7.608.927cce8-linux-64-release.sh
 RUN sh aspera-cli-3.7.7.608.927cce8-linux-64-release.sh
