--- conflicted
+++ resolved
@@ -10,28 +10,13 @@
 # to pip or python are by default calls to pip3 or python3
 RUN pip install -r requirements.txt
 
-<<<<<<< HEAD
-# Get the latest version from the dist directory.
-RUN pip3 install common/$(ls common -1 | sort --version-sort | tail -1)
-
 COPY workers/InstallIlluminaDependencies.R /
 RUN Rscript /InstallIlluminaDependencies.R
 
-RUN apt-get update -y 
-RUN apt-get install -y unzip default-jre  --fix-missing
-=======
 # We need JRE for QC tools
 RUN apt-get update -y 
 RUN apt-get install -y unzip default-jre --fix-missing
 
-USER user
-
-# Install FastQC
-RUN wget -q https://www.bioinformatics.babraham.ac.uk/projects/fastqc/fastqc_v0.11.7.zip
-RUN unzip fastqc_v0.11.7.zip
-RUN chmod +x ./FastQC/fastqc
-
->>>>>>> d98739a7
 USER user
 
 # Install FastQC
