--- conflicted
+++ resolved
@@ -7,18 +7,13 @@
 RUN apt-get -y install apt-fast
 
 RUN \
-<<<<<<< HEAD
-  apt-get update -qq && \
-  apt-get install -y lsb-release && \
+  apt-fast update -qq && \
+  apt-fast install -y lsb-release && \
   echo "deb http://archive.linux.duke.edu/cran/bin/linux/ubuntu $(lsb_release -sc)/" \
       >> /etc/apt/sources.list.d/added_repos.list && \
   apt-key adv --keyserver ha.pool.sks-keyservers.net --recv-keys E084DAB9 && \
-  apt-get update -qq && \
-  apt-get install -y \
-=======
   apt-fast update -qq && \
   apt-fast install -y \
->>>>>>> 9c991e7d
   ed \
   git \
   mercurial \
