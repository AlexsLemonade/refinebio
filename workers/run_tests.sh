--- conflicted
+++ resolved
@@ -1,16 +1,28 @@
-#!/bin/bash -e
-
-# Script for executing Django PyUnit tests within a Docker container.
-
-while getopts ":t:h" opt; do
+#!/bin/bash
+
+##
+# This script takes your environment variables and uses them to populate
+# Nomad job specifications, as defined in each project.
+##
+
+while getopts ":p:e:o:h" opt; do
     case $opt in
-        t)
-            tag=$OPTARG
+        p)
+            project=$OPTARG
+            ;;
+        e)
+            env=$OPTARG
+            ;;
+        o)
+            output_dir=$OPTARG
             ;;
         h)
-            echo "Runs the workers tests. These tests require different Docker containers depending "
-            echo "on which code will be tested."
-            echo '- by default runs all tests in the workers project, use -t to specify a tag to pass in.'
+            echo "Formats Nomad Job Specifications with the specified environment overlaid "
+            echo "onto the current environment."
+            echo '-p specifies the project to format. Valid values are "api", workers" or "foreman".'
+            echo '- "dev" is the default enviroment, use -e to specify "prod" or "test".'
+            echo '- the project directory will be used as the default output directory, use -o to specify'
+            echo '      an absolute path to a directory (trailing / must be included).'
             ;;
         \?)
             echo "Invalid option: -$OPTARG" >&2
@@ -23,190 +35,166 @@
     esac
 done
 
-# This script should always run as if it were being called from
-# the directory it lives in.
+if [[ $project != "workers" && $project != "foreman" && $project != "api" ]]; then
+    echo 'Error: must specify project as either "api", workers", or "foreman" with -p.'
+    exit 1
+fi
+
+if [[ -z $env ]]; then
+    # XXX: for now dev==local and prod==cloud. This works because we
+    # don't have a true prod environment yet so using prod for cloud
+    # development is okay, but we definitely need to address
+    # https://github.com/AlexsLemonade/refinebio/issues/199 before we
+    # create an actual prod environment.
+    env="dev"
+fi
+
+# Default docker images.
+# These should work for local and test environments, but we want to
+# let these be set outside the script so only set them if they aren't
+# already set.
+if [[ -z $FOREMAN_DOCKER_IMAGE ]]; then
+    export FOREMAN_DOCKER_IMAGE=localhost:5000/ccdl/dr_foreman
+fi
+if [[ -z $DOWNLOADERS_DOCKER_IMAGE ]]; then
+    export DOWNLOADERS_DOCKER_IMAGE=localhost:5000/ccdl/dr_downloaders
+fi
+if [[ -z $TRANSCRIPTOME_DOCKER_IMAGE ]]; then
+    export TRANSCRIPTOME_DOCKER_IMAGE=localhost:5000/ccdl/dr_transcriptome
+fi
+if [[ -z $SALMON_DOCKER_IMAGE ]]; then
+    export SALMON_DOCKER_IMAGE=localhost:5000/ccdl/dr_salmon
+fi
+if [[ -z $AFFYMETRIX_DOCKER_IMAGE ]]; then
+    export AFFYMETRIX_DOCKER_IMAGE=ccdl/dr_affymetrix
+fi
+if [[ -z $ILLUMINA_DOCKER_IMAGE ]]; then
+    export ILLUMINA_DOCKER_IMAGE=ccdl/dr_illumina
+fi
+if [[ -z $NO_OP_DOCKER_IMAGE ]]; then
+    export NO_OP_DOCKER_IMAGE=localhost:5000/ccdl/dr_no_op
+fi
+
+# This script should always run from the context of the directory of
+# the project it is building.
 script_directory=`perl -e 'use File::Basename;
  use Cwd "abs_path";
  print dirname(abs_path(@ARGV[0]));' -- "$0"`
-cd $script_directory
-
-# However in order to give Docker access to all the code we have to
-# move up a level
-cd ..
-
-# Set up the test data volume directory if it does not already exist
-volume_directory="$script_directory/test_volume"
-if [ ! -d "$volume_directory" ]; then
-    mkdir $volume_directory
-    chmod -R a+rwX $volume_directory
-fi
-
-test_data_repo="https://s3.amazonaws.com/data-refinery-test-assets"
-
-if [[ -z $tag || $tag == "salmon" ]]; then
-    # Download salmontools test data
-    rm -rf $volume_directory/salmontools/
-    git clone https://github.com/dongbohu/salmontools_tests.git $volume_directory/salmontools
-
-    # Make sure test Transcriptome Index is downloaded from S3 for salmon tests.
-    index_dir="$volume_directory/processed/TEST/TRANSCRIPTOME_INDEX"
-    index_tarball="Caenorhabditis_elegans_short_1527089586.tar.gz"
-    gz_index_path="$index_dir/$index_tarball"
-    if [ ! -e "$gz_index_path" ]; then
-        mkdir -p $index_dir
-        echo "Downloading Salmon index for Salmon tests."
-        wget -q -O $gz_index_path \
-             "$test_data_repo/$index_tarball"
+cd $script_directory/$project
+
+# It's important that these are run first so they will be overwritten
+# by environment variables.
+source ../common.sh
+export DB_HOST_IP=$(get_docker_db_ip_address)
+export NOMAD_HOST_IP=$(get_ip_address)
+
+if [ $env == "test" ]; then
+    export VOLUME_DIR=$script_directory/test_volume
+    # Prevent test Nomad job specifications from overwriting
+    # existing Nomad job specifications.
+    export TEST_POSTFIX="_test"
+elif [ $env == "prod" ]; then
+    # In production we use EFS as the mount.
+    export VOLUME_DIR=/var/efs
+else
+    export VOLUME_DIR=$script_directory/volume
+fi
+
+# We need to specify the database and Nomad hosts for development, but
+# not for production because we just point directly at the RDS/Nomad
+# instances.
+# Conversely, in prod we need AWS credentials and a logging config but
+# not in development.
+# We do these with multi-line environment variables so that they can
+# be formatted into development job specs.
+if [ $env != "prod" ]; then
+    export EXTRA_HOSTS="
+        extra_hosts = [\"database:$DB_HOST_IP\",
+                       \"nomad:$NOMAD_HOST_IP\"]
+"
+    export AWS_CREDS=""
+    export LOGGING_CONFIG=""
+    environment_file="environments/$env"
+else
+    export EXTRA_HOSTS=""
+    export AWS_CREDS="
+        AWS_ACCESS_KEY_ID = \"$AWS_ACCESS_KEY_ID_WORKER\"
+        AWS_SECRET_ACCESS_KEY = \"$AWS_SECRET_ACCESS_KEY_WORKER\""
+    # When deploying prod we write the output of Terraform to a
+    # temporary environment file.
+    environment_file="$script_directory/infrastructure/prod_env"
+fi
+
+# Read all environment variables from the file for the appropriate
+# project and environment we want to run.
+while read line; do
+    # Skip all comments (lines starting with '#')
+    is_comment=$(echo $line | grep "^#")
+    if [[ -n $line ]] && [[ -z $is_comment ]]; then
+        export $line
     fi
-
-    # Make sure data for Salmon test is downloaded from S3.
-    rna_seq_test_raw_dir="$volume_directory/raw/TEST/SALMON"
-    read_1_name="ERR1562482_1.fastq.gz"
-    read_2_name="ERR1562482_2.fastq.gz"
-    rna_seq_test_data_1="$rna_seq_test_raw_dir/$read_1_name"
-    rna_seq_test_data_2="$rna_seq_test_raw_dir/$read_2_name"
-    if [ ! -e "$rna_seq_test_data_1" ]; then
-        mkdir -p $rna_seq_test_raw_dir
-        echo "Downloading $read_1_name for Salmon tests."
-        wget -q -O $rna_seq_test_data_1 \
-             "$test_data_repo/$read_1_name"
-        echo "Downloading $read_2_name for Salmon tests."
-        wget -q -O $rna_seq_test_data_2 \
-             "$test_data_repo/$read_2_name"
+done < $environment_file
+
+# There is a current outstanding Nomad issue for the ability to
+# template environment variables into the job specifications. Until
+# this issue is resolved, we are using perl to accomplish this. The
+# issue can be found here:
+# https://github.com/hashicorp/nomad/issues/1185
+
+# If output_dir wasn't specified then assume the same folder we're
+# getting the templates from.
+if [[ -z $output_dir ]]; then
+    output_dir=nomad-job-specs
+elif [[ ! -d "$output_dir" ]]; then
+    mkdir $output_dir
+fi
+
+export_log_conf (){
+    if [[ $env == 'prod' ]]; then
+        export LOGGING_CONFIG="
+        logging {
+          type = \"awslogs\"
+          config {
+            awslogs-region = \"$REGION\",
+            awslogs-group = \"data-refinery-log-group-$USER-$STAGE\",
+            awslogs-stream = \"log-stream-$1-docker-$USER-$STAGE\"
+          }
+        }"
+    else
+        export LOGGING_CONFIG=""
     fi
-fi
-
-<<<<<<< HEAD
-# Make sure pcl for test is downloaded from S3
-pcl_name="GSM1426071_CD_colon_active_1.pcl"
-pcl_name2="GSM45588.pcl"
-pcl_test_raw_dir="$volume_directory/raw/TEST/pcl"
-pcl_test_data_1="$pcl_test_raw_dir/$pcl_name"
-pcl_test_data_2="$pcl_test_raw_dir/$pcl_name2"
-if [ ! -e "$pcl_test_data_1" ]; then
-    mkdir -p $pcl_test_raw_dir
-    echo "Downloading pcl for tests."
-    wget -q -O $pcl_test_data_1 \
-         "$test_data_repo/$pcl_name"
-fi
-if [ ! -e "$pcl_test_data_2" ]; then
-    echo "Downloading Non-Brainarray pcl for tests."
-    wget -q -O $pcl_test_data_2 \
-         "$test_data_repo/$pcl_name2"
-fi
-
-#
-# Make sure PCVLs for test is downloaded from S3
-pcl_name="GSE22427_non-normalized.PCL"
-pcl_name2="GSM466597_95899_agilent.PCL"
-pcl_test_raw_dir="$volume_directory/raw/TEST/PCL"
-pcl_test_data_1="$pcl_test_raw_dir/$pcl_name"
-pcl_test_data_2="$pcl_test_raw_dir/$pcl_name2"
-if [ ! -e "$pcl_test_data_1" ]; then
-    mkdir -p $pcl_test_raw_dir
-    echo "Downloading pcl for tests."
-    wget -q -O $pcl_test_data_1 \
-         "$test_data_repo/$pcl_name"
-fi
-if [ ! -e "$pcl_test_data_2" ]; then
-    echo "Downloading pcl for tests."
-    wget -q -O $pcl_test_data_2 \
-         "$test_data_repo/$pcl_name2"
-=======
-if [[ -z $tag || $tag == "affymetrix" || $tag == "no_op" ]]; then
-    # Make sure CEL for test is downloaded from S3
-    cel_name="GSM1426071_CD_colon_active_1.CEL"
-    cel_name2="GSM45588.CEL"
-    cel_test_raw_dir="$volume_directory/raw/TEST/CEL"
-    cel_test_data_1="$cel_test_raw_dir/$cel_name"
-    cel_test_data_2="$cel_test_raw_dir/$cel_name2"
-    if [ ! -e "$cel_test_data_1" ]; then
-        mkdir -p $cel_test_raw_dir
-        echo "Downloading CEL for tests."
-        wget -q -O $cel_test_data_1 \
-             "$test_data_repo/$cel_name"
-    fi
-    if [ ! -e "$cel_test_data_2" ]; then
-        echo "Downloading Non-Brainarray CEL for tests."
-        wget -q -O $cel_test_data_2 \
-             "$test_data_repo/$cel_name2"
-    fi
->>>>>>> 48d4d2d0
-fi
-
-if [[ -z $tag || $tag == "transcriptome" ]]; then
-    # Make sure data for Transcriptome Index tests is downloaded.
-    tx_index_test_raw_dir="$volume_directory/raw/TEST/TRANSCRIPTOME_INDEX"
-    fasta_file="aegilops_tauschii_short.fa.gz"
-    if [ ! -e "$tx_index_test_raw_dir/$fasta_file" ]; then
-        mkdir -p $tx_index_test_raw_dir
-        echo "Downloading fasta file for Transcriptome Index tests."
-        wget -q -O "$tx_index_test_raw_dir/$fasta_file" \
-             "$test_data_repo/$fasta_file"
-    fi
-fi
-
-if [[ -z $tag || $tag == "illumina" ]]; then
-    # Illumina test file
-    ilu_file="GSE22427_non-normalized.txt"
-    ilu_test_raw_dir="$volume_directory/raw/TEST/ILLUMINA"
-    if [ ! -e "$ilu_test_raw_dir/$ilu_file" ]; then
-        mkdir -p $ilu_test_raw_dir
-        echo "Downloading Illumina file for Illumina tests."
-        wget -q -O "$ilu_test_raw_dir/$ilu_file" \
-             "$test_data_repo/$ilu_file"
-    fi
-fi
-
-if [[ -z $tag || $tag == "agilent" ]]; then
-    # Agilnt Two Color test file
-    at_file="GSM466597_95899_agilent.txt"
-    at_test_raw_dir="$volume_directory/raw/TEST/AGILENT_TWOCOLOR"
-    if [ ! -e "$at_test_raw_dir/$at_file" ]; then
-        mkdir -p $at_test_raw_dir
-        echo "Downloading Agilent file for A2C tests."
-        wget -q -O "$at_test_raw_dir/$at_file" \
-             "$test_data_repo/$at_file"
-    fi
-fi
-
-source common.sh
-HOST_IP=$(get_ip_address)
-DB_HOST_IP=$(get_docker_db_ip_address)
-
-# Ensure permissions are set for everything within the test data directory.
-chmod -R a+rwX $volume_directory
-
-worker_images=(affymetrix illumina salmon transcriptome no_op downloaders agilent)
-
-for image in ${worker_images[*]}; do
-    if [[ -z $tag || $tag == $image ]]; then
-        if [[ $image == "agilent" ]]; then
-            # Agilent uses the same docker image as Affymetrix
-            ./prepare_image.sh -p -i affymetrix -s workers
-            image_name=ccdl/dr_affymetrix
-        elif [[ $image == "affymetrix" ]]; then
-            ./prepare_image.sh -p -i $image -s workers
-            image_name=ccdl/dr_$image
+}
+
+# This actually performs the templating using Perl's regex engine.
+# Perl magic found here: https://stackoverflow.com/a/2916159/6095378
+if [[ $project == "workers" ]]; then
+    # Iterate over all the template files in the directory.
+    for template in $(ls -1 nomad-job-specs | grep \.tpl); do
+        # Strip off the trailing .tpl for once we've formatted it.
+        output_file=${template/.tpl/}
+
+        # Downloader logs go to a separate log stream.
+        if [ $output_file == "downloader.nomad" ]; then
+            export_log_conf "downloader"
         else
-            ./prepare_image.sh -i $image -s workers
-            image_name=ccdl/dr_$image
+            export_log_conf "processor"
         fi
 
-
-        # Strip out tag argument
-        tag_string="-t $tag"
-        args_without_tag="$(echo $@ | sed "s/-t $tag//")"
-        test_command="$(run_tests_with_coverage --tag=$image $args_without_tag)"
-
-        echo "Running tests with the following command:"
-        echo $test_command
-        docker run \
-               --add-host=database:$DB_HOST_IP \
-               --add-host=nomad:$HOST_IP \
-               --env-file workers/environments/test \
-               --volume $volume_directory:/home/user/data_store \
-               --link drdb:postgres \
-               -it $image_name bash -c "$test_command"
-    fi
-done+        cat nomad-job-specs/$template \
+            | perl -p -e 's/\$\{\{([^}]+)\}\}/defined $ENV{$1} ? $ENV{$1} : $&/eg' \
+                   > "$output_dir/$output_file$TEST_POSTFIX" \
+                   2> /dev/null
+    done
+elif [[ $project == "foreman" ]]; then
+    export_log_conf "surveyor"
+    cat nomad-job-specs/surveyor.nomad.tpl \
+        | perl -p -e 's/\$\{\{([^}]+)\}\}/defined $ENV{$1} ? $ENV{$1} : $&/eg' \
+               > "$output_dir"/surveyor.nomad"$TEST_POSTFIX" \
+               2> /dev/null
+elif [[ $project == "api" ]]; then
+    export_log_conf "api"
+    cat environment.tpl \
+        | perl -p -e 's/\$\{\{([^}]+)\}\}/defined $ENV{$1} ? $ENV{$1} : $&/eg' \
+               > "$output_dir"/environment"$TEST_POSTFIX" \
+               2> /dev/null
+fi
