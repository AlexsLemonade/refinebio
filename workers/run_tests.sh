--- conflicted
+++ resolved
@@ -195,16 +195,19 @@
         wget -q -O "$no_test_raw_dir/$no_file3" \
              "$test_data_repo/$no_file3"
     fi
-<<<<<<< HEAD
     no_file4="GSM269747-tbl-1.txt"
-=======
-    no_file4="GSM1234847_sample_table.txt"
->>>>>>> 24a139cb
     if [ ! -e "$no_test_raw_dir/$no_file4" ]; then
         mkdir -p $no_test_raw_dir
         echo "Downloading NOOP file4."
         wget -q -O "$no_test_raw_dir/$no_file4" \
              "$test_data_repo/$no_file4"
+    fi
+    no_file5="GSM1234847_sample_table.txt"
+    if [ ! -e "$no_test_raw_dir/$no_file5" ]; then
+        mkdir -p $no_test_raw_dir
+        echo "Downloading NOOP file5."
+        wget -q -O "$no_test_raw_dir/$no_file5" \
+             "$test_data_repo/$no_file5"
     fi
 fi
 
