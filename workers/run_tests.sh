--- conflicted
+++ resolved
@@ -88,15 +88,9 @@
 
 worker_images=(affymetrix salmon transcriptome no_op downloaders)
 
-<<<<<<< HEAD
 for image in ${worker_images[*]}; do
     image_name=ccdl/dr_$image
     test_command="$(run_tests_with_coverage --tag=$image $@)"
-=======
-source common.sh
-HOST_IP=$(get_ip_address)
-DB_HOST_IP=$(get_docker_db_ip_address)
->>>>>>> 04d65f0c
 
     echo "Running tests with the following command:"
     echo $test_command
@@ -106,9 +100,5 @@
        --env-file workers/environments/test \
        --volume $volume_directory:/home/user/data_store \
        --link drdb:postgres \
-<<<<<<< HEAD
        -it $image_name bash -c "$test_command"
-done
-=======
-       -it dr_worker_tests bash -c "$(run_tests_with_coverage $@)"
->>>>>>> 04d65f0c
+done