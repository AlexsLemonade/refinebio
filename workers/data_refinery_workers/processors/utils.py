--- conflicted
+++ resolved
@@ -274,6 +274,12 @@
         "yml_file": "transcriptome_index.yml"
     }
 
+    QN_REFERENCE = {
+        "name": "Quantile Normalization Reference",
+        "docker_img": "dr_qn",
+        "yml_file": "qn.yml"
+    }
+
     @classmethod
     def has_key(cls, key):
         """Class method that tells whether a certain key exists."""
@@ -356,10 +362,6 @@
     resource.
     """
 
-<<<<<<< HEAD
-    QN_REFERENCE = "Quantile Normalization Reference"
-
-=======
     process_done = subprocess.run(['pip', 'freeze'],
                                   stdout=subprocess.PIPE,
                                   stderr=subprocess.PIPE)
@@ -408,10 +410,21 @@
     return version
 
 
+def get_most_recent_qn_target_for_organism(organism):
+    """ Returns a ComputedFile for QN run for an Organism """
+
+    annotation = ComputationalResultAnnotation.objects.filter(data__organism_id=organism.id).order_by('-created_at')[0]
+    file = annotation.result.computedfile_set.first()
+    return file
+
+
 def get_r_pkgs(pkg_list):
     """Returns a dictionary in which each key is the name of a R package
     and the corresponding value is the package's version.
     """
+
+    for label in ProcessorEnum:
+        Processor.objects.create(name=label.value, version=__version__)
 
     # Use "Rscript -e <R_commands>" command to get all user-installed R packages.
     r_commands = "packages.df <- as.data.frame(installed.packages()[, c(1, 3:4)]); \
@@ -478,7 +491,6 @@
     is an object that includes version information of packages listed in
     that category.
     """
->>>>>>> 95937d30
 
     runtime_env = dict()
     with open(yml_filename) as yml_fh:
@@ -509,17 +521,6 @@
     database that matches the current processor name, version and environment.
     """
 
-<<<<<<< HEAD
-    for label in ProcessorEnum:
-        Processor.objects.create(name=label.value, version=__version__)
-
-def get_most_recent_qn_target_for_organism(organism):
-    """ Returns a ComputedFile for QN run for an Organism """
-
-    annotation = ComputationalResultAnnotation.objects.filter(data__organism_id=organism.id).order_by('-created_at')[0]
-    file = annotation.result.computedfile_set.first()
-    return file
-=======
     name = ProcessorEnum[enum_key].value['name']
     docker_image = ProcessorEnum[enum_key].value['docker_img']
 
@@ -539,4 +540,3 @@
     job_context["job"].failure_reason = err_str
     job_context["success"] = False
     return job_context
->>>>>>> 95937d30
