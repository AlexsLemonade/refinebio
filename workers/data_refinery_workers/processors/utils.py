--- conflicted
+++ resolved
@@ -106,12 +106,7 @@
             if downloader_task == job_lookup.Downloaders.NONE:
                 logger.warn(("No valid downloader task found for sample, which is weird"
                              " because it was able to have a processor job created for it..."),
-<<<<<<< HEAD
-                            sample=sample_object.id,
-                            original_file=list(undownloaded_files)[0].id)
-=======
                             sample=sample_object.id)
->>>>>>> 4c17d679
                 return False
             else:
                 # determine_downloader_task returns an enum object,
