from django.utils import timezone
from typing import List, Dict, Callable
from billiard import current_process
from data_refinery_models.models import BatchStatuses, ProcessorJob, ProcessorJobsToBatches

# Import and set logger
import logging
logging.basicConfig(level=logging.INFO)
logger = logging.getLogger(__name__)


def start_job(kwargs: Dict):
    """A processor function to start jobs.

    Record in the database that this job is being started and
    retrieves the job's batches from the database and adds them to the
    dictionary passed in with the key 'batches'.
    """
    job = kwargs["job"]
<<<<<<< HEAD
    job.worker_id = str(current_process().index)
=======
    job.worker_id = current_process().name
>>>>>>> 03afa4a7
    job.start_time = timezone.now()
    job.save()

    batch_relations = ProcessorJobsToBatches.objects.filter(processor_job_id=job.id)
    batches = [br.batch for br in batch_relations]

    if len(batches) == 0:
        logger.error("No batches found for job #%d.", job.id)
        return {"success": False}

    kwargs["batches"] = batches
    return kwargs


def end_job(kwargs: Dict):
    """A processor function to end jobs.

    Record in the database that this job has completed and that
    the batch has been processed if successful.
    """
    job = kwargs["job"]

    if "success" in kwargs:
        success = kwargs["success"]
    else:
        success = True

    job.success = success
    job.end_time = timezone.now()
    job.save()

    if job.success:
        batches = kwargs["batches"]
        for batch in batches:
            batch.status = BatchStatuses.PROCESSED.value
            batch.save()

    # Every processor returns a dict, however end_job is always called
    # last so it doesn't need to contain anything.
    return {}


def run_pipeline(start_value: Dict, pipeline: List[Callable]):
    """Runs a pipeline of processor functions.

    start_value must contain a key 'job_id' which is a valid id for a
    ProcessorJob record.

    Each processor fuction must accept a dictionary and return a
    dictionary.

    Any processor function which returns a dictionary containing a key
    of 'success' with a value of False will cause the pipeline to
    terminate with a call to utils.end_job.

    The key 'job' is reserved for the ProcessorJob currently being
    run.  The key 'batches' is reserved for the Batches that are
    currently being processed.  It is required that the dictionary
    returned by each processor function preserve the mappings for
    'job' and 'batches' that were passed into it.
    """

    job_id = start_value["job_id"]
    try:
        job = ProcessorJob.objects.get(id=job_id)
    except ProcessorJob.DoesNotExist:
        logger.error("Cannot find processor job record with ID %d.", job_id)
        return

    if len(pipeline) == 0:
        logger.error("Empty pipeline specified for job #%d.",
                     job_id)

    last_result = start_value
    last_result["job"] = job
    for processor in pipeline:
        try:
            last_result = processor(last_result)
        except Exception:
            logging.exception(("Unhandled exception caught while running processor %s in pipeline"
                               " for job #%d."),
                              processor.__name__,
                              job_id)
            last_result["success"] = False
            end_job(last_result)
        if "success" in last_result and last_result["success"] is False:
            logger.error("Processor %s failed. Terminating pipeline for job %d.",
                         processor.__name__,
                         job_id)
            end_job(last_result)
            break<|MERGE_RESOLUTION|>--- conflicted
+++ resolved
@@ -17,11 +17,7 @@
     dictionary passed in with the key 'batches'.
     """
     job = kwargs["job"]
-<<<<<<< HEAD
-    job.worker_id = str(current_process().index)
-=======
     job.worker_id = current_process().name
->>>>>>> 03afa4a7
     job.start_time = timezone.now()
     job.save()
 
