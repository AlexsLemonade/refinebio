--- conflicted
+++ resolved
@@ -1,16 +1,6 @@
 from django.core.management.base import BaseCommand
 from data_refinery_common.job_lookup import ProcessorPipeline
 from data_refinery_common.logging import get_and_configure_logger
-<<<<<<< HEAD
-=======
-from data_refinery_workers.processors.array_express import affy_to_pcl
-from data_refinery_workers.processors.agilent_twocolor import agilent_twocolor_to_pcl
-from data_refinery_workers.processors.illumina import illumina_to_pcl
-from data_refinery_workers.processors.transcriptome_index import build_transcriptome_index
-from data_refinery_workers.processors.no_op import no_op_processor
-from data_refinery_workers.processors.salmon import salmon
->>>>>>> cfe20660
-
 
 logger = get_and_configure_logger(__name__)
 
@@ -48,8 +38,10 @@
             from data_refinery_workers.processors.transcriptome_index import build_transcriptome_index
             build_transcriptome_index(options["job_id"], length="short")
         elif job_type is ProcessorPipeline.AGILENT_TWOCOLOR_TO_PCL:
+            from data_refinery_workers.processors.agilent_twocolor import agilent_twocolor_to_pcl
             agilent_twocolor_to_pcl(options["job_id"])
         elif job_type is ProcessorPipeline.ILLUMINA_TO_PCL:
+            from data_refinery_workers.processors.illumina import illumina_to_pcl
             illumina_to_pcl(options["job_id"])
         elif job_type is ProcessorPipeline.SALMON:
             from data_refinery_workers.processors.salmon import salmon
