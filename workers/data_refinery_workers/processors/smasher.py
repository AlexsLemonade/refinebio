from __future__ import absolute_import, unicode_literals

import boto3
import csv
import simplejson as json
import os
import shutil
import string
import warnings

from botocore.exceptions import ClientError
from datetime import datetime, timedelta
from django.utils import timezone
from django.conf import settings
from pathlib import Path
from typing import Dict

import numpy as np
import pandas as pd
from sklearn import preprocessing

import rpy2
from rpy2.robjects import pandas2ri
from rpy2.robjects import r as rlang
from rpy2.robjects.packages import importr

from data_refinery_common.logging import get_and_configure_logger
from data_refinery_common.models import (
    OriginalFile,
    Pipeline,
    ComputationalResult,
    ComputedFile,
    SampleResultAssociation
)
from data_refinery_workers._version import __version__
from data_refinery_workers.processors import utils
from data_refinery_common.utils import get_env_variable

RESULTS_BUCKET = get_env_variable("S3_RESULTS_BUCKET_NAME", "refinebio-results-bucket")
S3_BUCKET_NAME = get_env_variable("S3_BUCKET_NAME", "data-refinery")
BODY_HTML = Path('smasher_email.html').read_text()

logger = get_and_configure_logger(__name__)


def _prepare_files(job_context: Dict) -> Dict:
    """
    Fetches and prepares the files to smash.
    """

    all_sample_files = []
    job_context['input_files'] = {}

    for key, samples in job_context["samples"].items():
        samples_for_key = []
        for sample in samples:
            samples_for_key = samples_for_key + list(sample.get_result_files())
        samples_for_key = list(set(samples_for_key))
        job_context['input_files'][key] = samples_for_key
        all_sample_files = all_sample_files + samples_for_key

    if all_sample_files == []:
        logger.error("Couldn't get any files to smash for Smash job!!",
            dataset_id=job_context['dataset'].id,
            samples=job_context["samples"])
        job_context['success'] = False
        return job_context

    # So these get deleted from disk after..
    for computed_file in all_sample_files:
        job_context['computed_files'].append(computed_file)

    return job_context

def _smash(job_context: Dict) -> Dict:
    """
    Smash all of the samples together!

    Steps:
        Combine common genes (pandas merge)
        Transpose such that genes are columns (features)
        Scale features with sci-kit learn
        Transpose again such that samples are columns and genes are rows
    """

    try:
        # Prepare the output directory
        smash_path = "/home/user/data_store/smashed/" + str(job_context["dataset"].pk) + "/"
        # Ensure we have a fresh smash directory
        shutil.rmtree(smash_path, ignore_errors=True)
        os.makedirs(smash_path, exist_ok=True)

        scalers = {
            'MINMAX': preprocessing.MinMaxScaler,
            'STANDARD': preprocessing.StandardScaler,
            'ROBUST': preprocessing.RobustScaler,
        }

        unsmashable_files = []
        num_samples = 0

        # Smash all of the sample sets
        logger.info("About to smash!",
                input_files=job_context['input_files'],
                dataset_data=job_context['dataset'].data,
            )
        for key, input_files in job_context['input_files'].items():

            # Merge all the frames into one
            all_frames = []

            for computed_file in input_files:

                computed_file_path = str(computed_file.get_synced_file_path())

                # Bail appropriately if this isn't a real file.
                if not os.path.exists(computed_file.get_synced_file_path()):
                    raise ValueError("Smasher received non-existent file path.")

                try:
                    data = pd.read_csv(computed_file_path, sep='\t', header=0, index_col=0, error_bad_lines=False)

                    # Strip any funky whitespace
                    data.columns = data.columns.str.strip()
                    data = data.dropna(axis='columns', how='all')

                    # Make sure the index type is correct
                    data.index = data.index.map(str)

                    # via https://github.com/AlexsLemonade/refinebio/issues/330:
                    #   aggregating by experiment -> return untransformed output from tximport
                    #   aggregating by species -> log2(x + 1) tximport output
                    if job_context['dataset'].aggregate_by == 'SPECIES':
                        if 'lengthScaledTPM' in computed_file_path:
                            data = data + 1
                            data = np.log2(data)

                    # Detect if this data hasn't been log2 scaled yet.
                    # Ideally done in the NO-OPPER, but sanity check here.
                    if ("lengthScaledTPM" not in computed_file_path) and (data.max() > 100).any():
                        logger.info("Detected non-log2 microarray data.", file=computed_file)
                        data = np.log2(data)

                    # Ensure that we don't have any dangling Brainarray-generated probe symbols.
                    # BA likes to leave '_at', signifying probe identifiers,
                    # on their converted, non-probe identifiers. It makes no sense.
                    # So, we chop them off and don't worry about it.
                    data.index = data.index.str.replace('_at', '')

                    # If there are any _versioned_ gene identifiers, remove that
                    # version information. We're using the latest brainarray for everything anyway.
                    # Jackie says this is okay.
                    # She also says that in the future, we may only want to do this
                    # for cross-technology smashes.

                    # This regex needs to be able to handle EGIDs in the form:
                    #       ENSGXXXXYYYZZZZ.6
                    # and
                    #       fgenesh2_kg.7__3016__AT5G35080.1 (via http://plants.ensembl.org/Arabidopsis_lyrata/Gene/Summary?g=fgenesh2_kg.7__3016__AT5G35080.1;r=7:17949732-17952000;t=fgenesh2_kg.7__3016__AT5G35080.1;db=core)
                    data.index = data.index.str.replace(r"(\.[^.]*)$", '')

                    # Squish duplicated rows together.
                    # XXX/TODO: Is mean the appropriate method here?
                    #           We can make this an option in future.
                    # Discussion here: https://github.com/AlexsLemonade/refinebio/issues/186#issuecomment-395516419
                    data = data.groupby(data.index, sort=False).mean()

                    # Explicitly title this dataframe
                    try:
                        data.columns = [computed_file.samples.all()[0].title]
                    except ValueError:
                        # This sample have have multiple channels, or something else.
                        # Don't mess with it.
                        pass
                    except Exception as e:
                        # Okay, somebody probably forgot to create a SampleComputedFileAssociation
                        data.columns = [computed_file.filename]

                    all_frames.append(data)
                    num_samples = num_samples + 1

                except Exception as e:
                    unsmashable_files.append(computed_file_path)
                    logger.exception("Unable to smash file",
                        file=computed_file_path,
                        dataset_id=job_context['dataset'].id,
                        )
                    continue

            job_context['all_frames'] = all_frames

            if len(all_frames) < 1:
                logger.warning("Was told to smash a frame with no frames!",
                    key=key,
                    input_files=str(input_files)
                )
                continue

            # Merge all of the frames we've gathered into a single big frame, skipping duplicates.
            merged = all_frames[0]
            i = 1
            while i < len(all_frames):
                frame = all_frames[i]
                i = i + 1

                # I'm not sure where these are sneaking in from, but we don't want them.
                # Related: https://github.com/AlexsLemonade/refinebio/issues/390
                breaker = False
                for column in frame.columns:
                    if column in merged.columns:
                        breaker = True
                if breaker:
                    continue

                # This is the inner join, the main "Smash" operation
                merged = merged.merge(frame, left_index=True, right_index=True)

            job_context['original_merged'] = merged

            # Quantile Normalization
            if job_context['dataset'].quantile_normalize:
                try:
                    # Prepare our QN target file
                    organism = computed_file.samples.first().organism
                    qn_target = utils.get_most_recent_qn_target_for_organism(organism)

                    if not qn_target:
                        logger.error("Could not find QN target for Organism!",
                            organism=organism,
                            dataset_id=job_context['dataset'].id,
                            dataset_data=job_context['dataset'].data,
                        )
                    else:
                        qn_target_path = qn_target.sync_from_s3()
                        qn_target_frame = pd.read_csv(qn_target_path, sep='\t', header=None, index_col=None, error_bad_lines=False)

                        # Prepare our RPy2 bridge
                        pandas2ri.activate()
                        preprocessCore = importr('preprocessCore')
                        as_numeric = rlang("as.numeric")
                        data_matrix = rlang('data.matrix')

                        # Convert the smashed frames to an R numeric Matrix
                        # and the target Dataframe into an R numeric Vector
                        target_vector = as_numeric(qn_target_frame[0])
                        merged_matrix = data_matrix(merged)

                        # Perform the Actual QN
                        reso = preprocessCore.normalize_quantiles_use_target(
                                                            x=merged_matrix,
                                                            target=target_vector,
                                                            copy=True
                                                        )

                        # And finally convert back to Pandas
                        ar = np.array(reso)
                        new_merged = pd.DataFrame(ar, columns=merged.columns, index=merged.index)
                        job_context['merged_no_qn'] = merged
                        job_context['merged_qn'] = new_merged
                        merged = new_merged
                except Exception as e:
                    logger.exception("Problem occured during quantile normalization",
                        dataset_id=job_context['dataset'].id,
                        dataset_data=job_context['dataset'].data,
                    )

            # Transpose before scaling
            transposed = merged.transpose()

            # Scaler
            if job_context['dataset'].scale_by != "NONE":
                scale_funtion = scalers[job_context['dataset'].scale_by]
                scaler = scale_funtion(copy=True)
                scaler.fit(transposed)
                scaled = pd.DataFrame(  scaler.transform(transposed),
                                        index=transposed.index,
                                        columns=transposed.columns
                                    )
                # Untranspose
                untransposed = scaled.transpose()
            else:
                # Wheeeeeeeeeee
                untransposed = transposed.transpose()

            # This is just for quality assurance in tests.
            job_context['final_frame'] = untransposed

            # Write to temp file with dataset UUID in filename.
            outfile = smash_path + key + ".tsv"
            untransposed.to_csv(outfile, sep='\t', encoding='utf-8')

        # Copy LICENSE.txt and README.md files
        shutil.copy("README_DATASET.md", smash_path + "README.md")
        shutil.copy("LICENSE_DATASET.txt", smash_path + "LICENSE.TXT")

        # Create metadata file.
        metadata = {}

        metadata['num_samples'] = num_samples
        metadata['num_experiments'] = job_context["experiments"].count()
        metadata['aggregate_by'] = job_context["dataset"].aggregate_by
        metadata['scale_by'] = job_context["dataset"].scale_by
        # https://github.com/AlexsLemonade/refinebio/pull/421#discussion_r203799646
        metadata['non_aggregated_files'] = unsmashable_files

        samples = {}
        for sample in job_context["dataset"].get_samples():
            samples[sample.title] = sample.to_metadata_dict()
        metadata['samples'] = samples

        experiments = {}
        for experiment in job_context["dataset"].get_experiments():
            exp_dict = experiment.to_metadata_dict()
            exp_dict['sample_titles'] = [v for v in experiment.samples.all().values_list('title', flat=True)]
            experiments[experiment.accession_code] = exp_dict
        metadata['experiments'] = experiments

        # Metadata to TSV
        if job_context["dataset"].aggregate_by == "EXPERIMENT":
            for title, keys in metadata['experiments'].items():
                with open(smash_path + title + '_metadata.tsv', 'w') as output_file:
                    sample_titles = keys['sample_titles']
                    keys = list(metadata['samples'][sample_titles[0]].keys()) + ['sample_id']
                    dw = csv.DictWriter(output_file, keys, delimiter='\t')
                    dw.writeheader()
                    for key, value in metadata['samples'].items():
                        if key not in sample_titles:
                            continue
                        else:
                            value['sample_id'] = key
                            dw.writerow(value)
        else:
            with open(smash_path + 'metadata.tsv', 'w') as output_file:
                sample_ids = list(metadata['samples'].keys())
                keys = list(metadata['samples'][sample_ids[0]].keys()) + ['sample_id']
                dw = csv.DictWriter(output_file, keys, delimiter='\t')
                dw.writeheader()
                for key, value in metadata['samples'].items():
                    value['sample_id'] = key
                    dw.writerow(value)

        metadata['files'] = os.listdir(smash_path)

        # Metadata to JSON
        metadata['created_at'] = datetime.utcnow().strftime('%Y-%m-%dT%H:%M:%S')
        with open(smash_path + 'metadata.json', 'w') as metadata_file:
            json.dump(metadata, metadata_file, indent=4, sort_keys=True)

        # Finally, compress all files into a zip
        final_zip_base = "/home/user/data_store/smashed/" + str(job_context["dataset"].pk)
        shutil.make_archive(final_zip_base, 'zip', smash_path)
        job_context["output_file"] = final_zip_base + ".zip"
        # and clean up the unzipped directory.
        shutil.rmtree(smash_path)
    except Exception as e:
        logger.exception("Could not smash dataset.",
                        dataset_id=job_context['dataset'].id,
                        job_id=job_context['job_id'],
                        input_files=job_context['input_files'])
        job_context['dataset'].success = False
        job_context['job'].failure_reason = "Failure reason: " + str(e)
        job_context['dataset'].failure_reason = "Failure reason: " + str(e)
        job_context['dataset'].save()
        # Delay failing this pipeline until the failure notify has been sent
        # job_context['success'] = False
        job_context['failure_reason'] = str(e)
        return job_context

    job_context['metadata'] = metadata
    job_context['dataset'].success = True
    job_context['dataset'].save()

    logger.info("Created smash output!",
        archive_location=job_context["output_file"])

    return job_context

def _upload(job_context: Dict) -> Dict:
    """ Uploads the result file to S3 and notifies user. """

    try:
        if job_context.get("upload", True):
            s3_client = boto3.client('s3')

            # Note that file expiry is handled by the S3 object lifecycle,
            # managed by terraform.
            s3_client.upload_file(
                    job_context["output_file"],
                    RESULTS_BUCKET,
                    job_context["output_file"].split('/')[-1],
                    ExtraArgs={'ACL':'public-read'}
                )
            result_url = "https://s3.amazonaws.com/" + RESULTS_BUCKET + "/" + job_context["output_file"].split('/')[-1]
            job_context["result_url"] = result_url

            logger.info("Result uploaded!",
                    result_url=job_context["result_url"]
                )

            job_context["dataset"].s3_bucket = RESULTS_BUCKET
            job_context["dataset"].s3_key = job_context["output_file"].split('/')[-1]
            job_context["dataset"].save()

            # File is uploaded, we can delete the local.
            try:
                os.remove(job_context["output_file"])
            except OSError:
                pass

    except Exception as e:
        logger.exception("Failed to upload smash result file.", file=job_context["output_file"])
        job_context['job'].success = False
        job_context['job'].failure_reason = str(e)
        # Delay failing this pipeline until the failure notify has been sent
        # job_context['success'] = False

    return job_context

def _notify(job_context: Dict) -> Dict:
    """ Use AWS SES to notify a user of a smash result.. """

    ##
    # SES
    ##
    if job_context.get("upload", True) and settings.RUNNING_IN_CLOUD:

        # Don't send an email if we don't have address.
        if job_context["dataset"].email_address:
            # XXX: This address must be verified with Amazon SES.
            SENDER = "Refine.bio Mail Robot <noreply@refine.bio>"
            RECIPIENT = job_context["dataset"].email_address
            AWS_REGION = "us-east-1"
<<<<<<< HEAD
            SUBJECT = "Your refine.bio Dataset is Ready!"
            BODY_TEXT = "Hot off the presses:\n\n" + job_context["result_url"] + "\n\nLove!,\nThe refine.bio Team"
            FORMATTED_HTML = BODY_HTML.replace('REPLACEME', job_context["result_url"])
=======
>>>>>>> 727dddaa
            CHARSET = "UTF-8"

            if job_context['job'].failure_reason not in ['', None]:
                SUBJECT = "Your refine.bio Dataset is Ready!"
                BODY_TEXT = "Hot off the presses:\n\n" + job_context["result_url"] + "\n\nLove!,\nThe refine.bio Team"
                BODY_HTML = "Hot off the presses:<br /><br />" + job_context["result_url"] + "<br /><br />Love!,<br />The refine.bio Team"
            else:
                SUBJECT = "There was a problem processing your refine.bio dataset :("
                BODY_TEXT = "We tried but were unable to process your requested dataset. Error was: \n\n" + str(job_context['job'].failure_reason) + "\nDataset ID: " + str(dataset.id) + "\n We have been notified and are looking into the problem. \n\nSorry!"
                BODY_HTML = BODY_TEXT = "We tried but were unable to process your requested dataset. Error was: <br /><br />" + job_context['job'].failure_reason + "<br />Dataset: " + str(dataset.id) + "<br /> We have been notified and are looking into the problem. <br /><br />Sorry!"
                job_context['success'] = False

            # Try to send the email.
            try:

                # Create a new SES resource and specify a region.
                client = boto3.client('ses', region_name=AWS_REGION)

                #Provide the contents of the email.
                response = client.send_email(
                    Destination={
                        'ToAddresses': [
                            RECIPIENT,
                        ],
                    },
                    Message={
                        'Body': {
                            'Html': {
                                'Charset': CHARSET,
                                'Data': FORMATTED_HTML,
                            },
                            'Text': {
                                'Charset': CHARSET,
                                'Data': BODY_TEXT,
                            },
                        },
                        'Subject': {
                            'Charset': CHARSET,
                            'Data': SUBJECT,
                        }
                    },
                    Source=SENDER,
                )
            # Display an error if something goes wrong.
            except ClientError as e:
                logger.exception("ClientError while notifying.", client_error_message=e.response['Error']['Message'])
                job_context['job'].success = False
                job_context['job'].failure_reason = e.response['Error']['Message']
                job_context['success'] = False
                return job_context
            except Exception as e:
                logger.exception("General failure when trying to send email.", result_url=job_context["result_url"])
                job_context['job'].success = False
                job_context['job'].failure_reason = str(e)
                job_context['success'] = False
                return job_context

            job_context["dataset"].email_sent = True
            job_context["dataset"].save()

    # Handle non-cloud too
    if job_context['job'].failure_reason:
        job_context['success'] = False

    return job_context

def _update_result_objects(job_context: Dict) -> Dict:
    """ Create the ComputationalResult objects after a run is complete """

    dataset = job_context["dataset"]
    dataset.is_processing = False
    dataset.is_processed = True
    dataset.is_available = True
    dataset.expires_on = timezone.now() + timedelta(days=1)
    dataset.save()

    job_context['success'] = True

    return job_context

def _delete_local_files(job_context: Dict) -> Dict:
    """ Removes all of the ComputedFiles that have been synced from S3 """
    for key, input_files in job_context['input_files'].items():
        for computed_file in input_files:
            computed_file.delete_local_file()

    job_context['success'] = True
    return job_context

def smash(job_id: int, upload=True) -> None:
    """ Main Smasher interface """

    pipeline = Pipeline(name=utils.PipelineEnum.SMASHER.value)
    return utils.run_pipeline({ "job_id": job_id, 
                                "upload": upload, 
                                "pipeline": pipeline
                            },
                       [utils.start_job,
                        _prepare_files,
                        _smash,
                        _upload,
                        _notify,
                        _update_result_objects,
                        _delete_local_files,
                        utils.end_job])
<|MERGE_RESOLUTION|>--- conflicted
+++ resolved
@@ -430,12 +430,9 @@
             SENDER = "Refine.bio Mail Robot <noreply@refine.bio>"
             RECIPIENT = job_context["dataset"].email_address
             AWS_REGION = "us-east-1"
-<<<<<<< HEAD
             SUBJECT = "Your refine.bio Dataset is Ready!"
             BODY_TEXT = "Hot off the presses:\n\n" + job_context["result_url"] + "\n\nLove!,\nThe refine.bio Team"
             FORMATTED_HTML = BODY_HTML.replace('REPLACEME', job_context["result_url"])
-=======
->>>>>>> 727dddaa
             CHARSET = "UTF-8"
 
             if job_context['job'].failure_reason not in ['', None]:
