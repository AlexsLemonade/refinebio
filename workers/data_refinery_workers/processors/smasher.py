import boto3
import csv
import os
import rpy2
import shutil
import simplejson as json
import string
import warnings

from botocore.exceptions import ClientError
from datetime import datetime, timedelta
from django.conf import settings
from django.utils import timezone
from pathlib import Path
from rpy2.robjects import pandas2ri
from rpy2.robjects import r as rlang
from rpy2.robjects.packages import importr
from sklearn import preprocessing
from typing import Dict
import numpy as np
import pandas as pd

from data_refinery_common.logging import get_and_configure_logger
from data_refinery_common.models import (
    ComputationalResult,
    ComputedFile,
    OriginalFile,
    Pipeline,
    SampleResultAssociation,
)
from data_refinery_common.utils import get_env_variable
from data_refinery_workers.processors import utils


RESULTS_BUCKET = get_env_variable("S3_RESULTS_BUCKET_NAME", "refinebio-results-bucket")
S3_BUCKET_NAME = get_env_variable("S3_BUCKET_NAME", "data-refinery")
RUNNING_IN_CLOUD = get_env_variable("RUNNING_IN_CLOUD", "False")
BODY_HTML = Path('data_refinery_workers/processors/smasher_email.min.html').read_text().replace('\n', '')
logger = get_and_configure_logger(__name__)


def _prepare_files(job_context: Dict) -> Dict:
    """
    Fetches and prepares the files to smash.
    """

    all_sample_files = []
    job_context['input_files'] = {}

    # `key` can either be the species name or experiment accession.
    for key, samples in job_context["samples"].items():
        smashable_files = []
        for sample in samples:
            smashable_files = smashable_files + \
                [sample.get_most_recent_smashable_result_file(only_raw=job_context.get('only_raw', False))]
        smashable_files = list(set(smashable_files))
        job_context['input_files'][key] = smashable_files
        all_sample_files = all_sample_files + smashable_files

    if all_sample_files == []:
        error_message = "Couldn't get any files to smash for Smash job!!"
        logger.error(error_message,
                     dataset_id=job_context['dataset'].id,
                     samples=job_context["samples"])

        # Delay failing this pipeline until the failure notify has been sent
        job_context['dataset'].failure_reason = error_message
        job_context['dataset'].success = False
        job_context['dataset'].save()
        job_context['job'].success = False
        job_context["job"].failure_reason = "Couldn't get any files to smash for Smash job - empty all_sample_files"
        return job_context

    job_context["work_dir"] = "/home/user/data_store/smashed/" + str(job_context["dataset"].pk) + "/"
    # Ensure we have a fresh smash directory
    shutil.rmtree(job_context["work_dir"], ignore_errors=True)
    os.makedirs(job_context["work_dir"])

    job_context["output_dir"] = job_context["work_dir"] + "output/"
    os.makedirs(job_context["output_dir"])

    return job_context


def _add_annotation_column(annotation_columns, column_name):
    """Add annotation column names in place.
    Any column_name that starts with "refinebio_" will be skipped.
    """

    if not column_name.startswith("refinebio_"):
        annotation_columns.add(column_name)


def _get_tsv_columns(samples_metadata):
    """Returns an array of strings that will be written as a TSV file's
    header. The columns are based on fields found in samples_metadata.

    Some nested annotation fields are taken out as separate columns
    because they are more important than the others.
    """

    refinebio_columns = set()
    #refinebio_columns.add('sample_id')
    annotation_columns = set()
    for title, metadata in samples_metadata.items():
        for meta_key, meta_value in metadata.items():
            if meta_key != 'refinebio_annotations':
                refinebio_columns.add(meta_key)
                continue

            # Handle sample_metadata["annotations"], which is an array of annotations!
            for annotation in meta_value:
                for annotation_key, annotation_value in annotation.items():
                    # For ArrayExpress samples, take out the fields
                    # nested in "characteristic" as separate columns.
                    if (metadata.get('refinebio_source_database', '') == "ARRAY_EXPRESS"
                        and annotation_key == "characteristic"):
                        for pair_dict in annotation_value:
                            if 'category' in pair_dict and 'value' in pair_dict:
                                _add_annotation_column(annotation_columns, pair_dict['category'])
                    # For ArrayExpress samples, also take out the fields
                    # nested in "variable" as separate columns.
                    elif (metadata.get('refinebio_source_database', '') == "ARRAY_EXPRESS"
                          and annotation_key == "variable"):
                        for pair_dict in annotation_value:
                            if 'name' in pair_dict and 'value' in pair_dict:
                                _add_annotation_column(annotation_columns, pair_dict['name'])
                    # For ArrayExpress samples, skip "source" field
                    elif (metadata.get('refinebio_source_database', '') == "ARRAY_EXPRESS"
                          and annotation_key == "source"):
                        continue
                    # For GEO samples, take out the fields nested in
                    # "characteristics_ch1" as separate columns.
                    elif (metadata.get('refinebio_source_database', '') == "GEO"
                          and annotation_key == "characteristics_ch1"): # array of strings
                        for pair_str in annotation_value:
                            if ':' in pair_str:
                                tokens = pair_str.split(':', 1)
                                _add_annotation_column(annotation_columns, tokens[0])
                    # Saves all other annotation fields in separate columns
                    else:
                        _add_annotation_column(annotation_columns, annotation_key)

    # Return sorted columns. "refinebio_title" is always the first one,
    # followed by the other refinebio columns, and annotation columns.
    if 'refinebio_title' in refinebio_columns:
        refinebio_columns = refinebio_columns - {'refinebio_title'}
        sorted_refinebio_columns = ['refinebio_title'] + sorted(refinebio_columns)
    else:
        sorted_refinebio_columns = sorted(refinebio_columns)
    return sorted_refinebio_columns + sorted(annotation_columns)


def _add_annotation_value(row_data, col_name, col_value, sample_accession_code):
    """Adds a new `col_name` key whose value is `col_value` to row_data.
    If col_name already exists in row_data with different value, print
    out a warning message.
    """

    # Generate a warning message if annotation field name starts with
    # "refinebio_".  This should rarely (if ever) happen.
    if col_name.startswith("refinebio_"):
        logger.warning(
            "Annotation value skipped: vs. %s" % (col_name, col_value),
            sample_accession_code=sample_accession_code
        )
    elif col_name not in row_data:
        row_data[col_name] = col_value
    # Generate a warning message in case of conflicts of annotation values.
    # (Requested by Dr. Jackie Taroni)
    elif row_data[col_name] != col_value:
        logger.warning(
            "Conflict of values found in column %s: %s vs. %s" % (
                col_name, row_data[col_name], col_value),
            sample_accession_code=sample_accession_code
        )


def _get_tsv_row_data(sample_metadata):
    """Returns field values based on input sample_metadata.

    Some annotation fields are treated specially because they are more
    important.  See `_get_tsv_columns` function above for details.
    """

    sample_accession_code = sample_metadata.get('refinebio_accession_code', '')
    row_data = dict()
    for meta_key, meta_value in sample_metadata.items():
        # If the field is a refinebio-specific field, simply copy it.
        if meta_key != 'refinebio_annotations':
            row_data[meta_key] = meta_value
            continue

        # Decompose sample_metadata["refinebio_annotations"], which is
        # an array of annotations.
        for annotation in meta_value:
            for annotation_key, annotation_value in annotation.items():
                # "characteristic" in ArrayExpress annotation
                if (sample_metadata.get('refinebio_source_database', '') == "ARRAY_EXPRESS"
                    and annotation_key == "characteristic"):
                    for pair_dict in annotation_value:
                        if 'category' in pair_dict and 'value' in pair_dict:
                            col_name, col_value = pair_dict['category'], pair_dict['value']
                            _add_annotation_value(row_data, col_name, col_value,
                                                  sample_accession_code)
                # "variable" in ArrayExpress annotation
                elif (sample_metadata.get('refinebio_source_database', '') == "ARRAY_EXPRESS"
                      and annotation_key == "variable"):
                    for pair_dict in annotation_value:
                        if 'name' in pair_dict and 'value' in pair_dict:
                            col_name, col_value = pair_dict['name'], pair_dict['value']
                            _add_annotation_value(row_data, col_name, col_value,
                                                  sample_accession_code)
                # "characteristics_ch1" in GEO annotation
                elif (sample_metadata.get('refinebio_source_database', '') == "GEO"
                      and annotation_key == "characteristics_ch1"): # array of strings
                    for pair_str in annotation_value:
                        if ':' in pair_str:
                            col_name, col_value = pair_str.split(':', 1)
                            col_value = col_value.strip()
                            _add_annotation_value(row_data, col_name, col_value,
                                                  sample_accession_code)
                # If annotation_value includes only a 'name' key, extract its value directly:
                elif (isinstance(annotation_value, dict)
                      and len(annotation_value) == 1 and 'name' in annotation_value):
                    _add_annotation_value(row_data, annotation_key, annotation_value['name'],
                                          sample_accession_code)
                # If annotation_value is a single-element array, extract the element directly:
                elif isinstance(annotation_value, list) and len(annotation_value) == 1:
                    _add_annotation_value(row_data, annotation_key, annotation_value[0],
                                          sample_accession_code)
                # Otherwise save all annotation fields in separate columns
                else:
                    _add_annotation_value(row_data, annotation_key, annotation_value,
                                          sample_accession_code)

    return row_data


def _write_tsv(metadata, smash_path, aggregation=None):
    """Writes tsv files on disk."""

    # Uniform TSV header per dataset
    columns = _get_tsv_columns(metadata['samples'])

    if aggregation == "EXPERIMENT":
        for title, keys in metadata['experiments'].items():
            with open(smash_path + title + '_metadata.tsv', 'w') as output_file:
                sample_titles = keys['sample_titles']
                dw = csv.DictWriter(output_file, columns, delimiter='\t')
                dw.writeheader()
                for key, value in metadata['samples'].items():
                    if key not in sample_titles:
                        continue
                    else:
                        #value['sample_id'] = key
                        row_data = _get_tsv_row_data(value)
                        dw.writerow(row_data)
    else:
        with open(smash_path + 'metadata.tsv', 'w') as output_file:
            dw = csv.DictWriter(output_file, columns, delimiter='\t')
            dw.writeheader()
            for key, value in metadata['samples'].items():
                # value['sample_id'] = key
                row_data = _get_tsv_row_data(value)
                dw.writerow(row_data)


def _smash(job_context: Dict) -> Dict:
    """
    Smash all of the samples together!

    Steps:
        Combine common genes (pandas merge)
        Transpose such that genes are columns (features)
        Scale features with sci-kit learn
        Transpose again such that samples are columns and genes are rows
    """

    try:
        # Prepare the output directory
        smash_path = job_context["output_dir"]

        scalers = {
            'MINMAX': preprocessing.MinMaxScaler,
            'STANDARD': preprocessing.StandardScaler,
            'ROBUST': preprocessing.RobustScaler,
        }

        unsmashable_files = []
        num_samples = 0

        # Smash all of the sample sets
        logger.debug("About to smash!",
                     input_files=job_context['input_files'],
                     dataset_data=job_context['dataset'].data,
        )

        # Once again, `key` is either a species name or an experiment accession
        for key, input_files in job_context['input_files'].items():

            # Merge all the frames into one
            all_frames = []

            for computed_file in input_files:

                # Download the file to a job-specific location so it
                # won't disappear while we're using it.
                computed_file_path = job_context["work_dir"] + computed_file.filename
                computed_file_path = computed_file.get_synced_file_path(path=computed_file_path)

                # Bail appropriately if this isn't a real file.
                if not computed_file_path or not os.path.exists(computed_file_path):
                    raise ValueError("Smasher received non-existent file path.")

                try:
                    data = pd.read_csv(computed_file_path, sep='\t', header=0, index_col=0, error_bad_lines=False)

                    # Strip any funky whitespace
                    data.columns = data.columns.str.strip()
                    data = data.dropna(axis='columns', how='all')

                    # Make sure the index type is correct
                    data.index = data.index.map(str)

                    # via https://github.com/AlexsLemonade/refinebio/issues/330:
                    #   aggregating by experiment -> return untransformed output from tximport
                    #   aggregating by species -> log2(x + 1) tximport output
                    if job_context['dataset'].aggregate_by == 'SPECIES' \
                    and computed_file_path.endswith("lengthScaledTPM.tsv"):
                        data = data + 1
                        data = np.log2(data)

                    # Detect if this data hasn't been log2 scaled yet.
                    # Ideally done in the NO-OPPER, but sanity check here.
                    if (not computed_file_path.endswith("lengthScaledTPM.tsv")) and (data.max() > 100).any():
                        logger.info("Detected non-log2 microarray data.", file=computed_file)
                        data = np.log2(data)

                    # Ensure that we don't have any dangling Brainarray-generated probe symbols.
                    # BA likes to leave '_at', signifying probe identifiers,
                    # on their converted, non-probe identifiers. It makes no sense.
                    # So, we chop them off and don't worry about it.
                    data.index = data.index.str.replace('_at', '')

                    # If there are any _versioned_ gene identifiers, remove that
                    # version information. We're using the latest brainarray for everything anyway.
                    # Jackie says this is okay.
                    # She also says that in the future, we may only want to do this
                    # for cross-technology smashes.

                    # This regex needs to be able to handle EGIDs in the form:
                    #       ENSGXXXXYYYZZZZ.6
                    # and
                    #       fgenesh2_kg.7__3016__AT5G35080.1 (via http://plants.ensembl.org/Arabidopsis_lyrata/Gene/Summary?g=fgenesh2_kg.7__3016__AT5G35080.1;r=7:17949732-17952000;t=fgenesh2_kg.7__3016__AT5G35080.1;db=core)
                    data.index = data.index.str.replace(r"(\.[^.]*)$", '')

                    # Squish duplicated rows together.
                    # XXX/TODO: Is mean the appropriate method here?
                    #           We can make this an option in future.
                    # Discussion here: https://github.com/AlexsLemonade/refinebio/issues/186#issuecomment-395516419
                    data = data.groupby(data.index, sort=False).mean()

                    # Explicitly title this dataframe
                    try:
                        data.columns = [computed_file.samples.all()[0].title]
                    except ValueError:
                        # This sample might have multiple channels, or something else.
                        # Don't mess with it.
                        pass
                    except Exception as e:
                        # Okay, somebody probably forgot to create a SampleComputedFileAssociation
                        data.columns = [computed_file.filename]

                    all_frames.append(data)
                    num_samples = num_samples + 1

                except Exception as e:
                    unsmashable_files.append(computed_file_path)
                    logger.exception("Unable to smash file",
                        file=computed_file_path,
                        dataset_id=job_context['dataset'].id,
                        )
                finally:
                    # Delete before archiving the work dir
                    os.remove(computed_file_path)

            job_context['all_frames'] = all_frames

            if len(all_frames) < 1:
                logger.warning("Was told to smash a frame with no frames!",
                    key=key,
                    input_files=str(input_files)
                )
                continue

            # Merge all of the frames we've gathered into a single big frame, skipping duplicates.
            merged = all_frames[0]
            i = 1
            while i < len(all_frames):
                frame = all_frames[i]
                i = i + 1

                # I'm not sure where these are sneaking in from, but we don't want them.
                # Related: https://github.com/AlexsLemonade/refinebio/issues/390
                breaker = False
                for column in frame.columns:
                    if column in merged.columns:
                        breaker = True
                if breaker:
                    logger.warning("Column repeated for smash job!",
                                   input_files=str(input_files),
                                   dataset_id=job_context["dataset"].id,
                                   processor_job_id=job_context["job"].id
                    )
                    continue

                # This is the inner join, the main "Smash" operation
                merged = merged.merge(frame, left_index=True, right_index=True)

            job_context['original_merged'] = merged

            # Quantile Normalization
            if job_context['dataset'].quantile_normalize:
                try:
                    # Prepare our QN target file
                    organism = computed_file.samples.first().organism
                    qn_target = utils.get_most_recent_qn_target_for_organism(organism)

                    if not qn_target:
                        logger.error("Could not find QN target for Organism!",
                            organism=organism,
                            dataset_id=job_context['dataset'].id,
                            dataset_data=job_context['dataset'].data,
                            processor_job_id=job_context["job"].id,
                        )
                    else:
                        qn_target_path = qn_target.sync_from_s3()
                        qn_target_frame = pd.read_csv(qn_target_path, sep='\t', header=None, index_col=None, error_bad_lines=False)

                        # Prepare our RPy2 bridge
                        pandas2ri.activate()
                        preprocessCore = importr('preprocessCore')
                        as_numeric = rlang("as.numeric")
                        data_matrix = rlang('data.matrix')

                        # Convert the smashed frames to an R numeric Matrix
                        # and the target Dataframe into an R numeric Vector
                        target_vector = as_numeric(qn_target_frame[0])
                        merged_matrix = data_matrix(merged)

                        # Perform the Actual QN
                        reso = preprocessCore.normalize_quantiles_use_target(
                                                            x=merged_matrix,
                                                            target=target_vector,
                                                            copy=True
                                                        )

                        # And finally convert back to Pandas
                        ar = np.array(reso)
                        new_merged = pd.DataFrame(ar, columns=merged.columns, index=merged.index)
                        job_context['merged_no_qn'] = merged
                        job_context['merged_qn'] = new_merged
                        merged = new_merged
                except Exception as e:
                    logger.exception("Problem occured during quantile normalization",
                        dataset_id=job_context['dataset'].id,
                        dataset_data=job_context['dataset'].data,
                        processor_job_id=job_context["job"].id,
                    )

            # Transpose before scaling
            # Do this even if we don't want to scale in case transpose
            # modifies the data in any way. (Which it shouldn't but
            # we're paranoid.)
            transposed = merged.transpose()

            # Scaler
            if job_context['dataset'].scale_by != "NONE":
                scale_funtion = scalers[job_context['dataset'].scale_by]
                scaler = scale_funtion(copy=True)
                scaler.fit(transposed)
                scaled = pd.DataFrame(  scaler.transform(transposed),
                                        index=transposed.index,
                                        columns=transposed.columns
                                    )
                # Untranspose
                untransposed = scaled.transpose()
            else:
                # Wheeeeeeeeeee
                untransposed = transposed.transpose()

            # This is just for quality assurance in tests.
            job_context['final_frame'] = untransposed

            # Write to temp file with dataset UUID in filename.
            subdir = ''
            if job_context['dataset'].aggregate_by in ["SPECIES", "EXPERIMENT"]:
                subdir = key
            elif job_context['dataset'].aggregate_by == "ALL":
                subdir = "ALL"

            outfile_dir = smash_path + key + "/"
            os.makedirs(outfile_dir, exist_ok=True)
            outfile = outfile_dir + key + ".tsv"
            untransposed.to_csv(outfile, sep='\t', encoding='utf-8')

        # Copy LICENSE.txt and README.md files
        shutil.copy("README_DATASET.md", smash_path + "README.md")
        shutil.copy("LICENSE_DATASET.txt", smash_path + "LICENSE.TXT")

        # Create metadata file.
        metadata = {}

        metadata['num_samples'] = num_samples
        metadata['num_experiments'] = job_context["experiments"].count()
        metadata['aggregate_by'] = job_context["dataset"].aggregate_by
        metadata['scale_by'] = job_context["dataset"].scale_by
        # https://github.com/AlexsLemonade/refinebio/pull/421#discussion_r203799646
        metadata['non_aggregated_files'] = unsmashable_files

        samples = {}
        for sample in job_context["dataset"].get_samples():
            samples[sample.title] = sample.to_metadata_dict()
        metadata['samples'] = samples

        experiments = {}
        for experiment in job_context["dataset"].get_experiments():
            exp_dict = experiment.to_metadata_dict()
            exp_dict['sample_titles'] = [v for v in experiment.samples.all().values_list('title', flat=True)]
            experiments[experiment.accession_code] = exp_dict
        metadata['experiments'] = experiments

        # Metadata to TSV
<<<<<<< HEAD
        # if job_context["dataset"].aggregate_by == "EXPERIMENT":
        #     for title, keys in metadata['experiments'].items():
        #         with open(smash_path + title + '_metadata.tsv', 'w') as output_file:
        #             sample_titles = keys['sample_titles']
        #             # keys = list(metadata['samples'][sample_titles[0]].keys()) + ['sample_id']
        #             columns = _get_tsv_columns(metadata['samples'])
        #             dw = csv.DictWriter(output_file, columns, delimiter='\t')
        #             dw.writeheader()
        #             for key, value in metadata['samples'].items():
        #                 if key not in sample_titles:
        #                     continue
        #                 else:
        #                     value['sample_id'] = key
        #                     row_data = _get_tsv_row_data(value)
        #                     dw.writerow(row_data)
        # else:
        #     with open(smash_path + 'metadata.tsv', 'w') as output_file:
        #         sample_ids = list(metadata['samples'].keys())
        #         # keys = list(metadata['samples'][sample_ids[0]].keys()) + ['sample_id']
        #         columns = _get_tsv_columns(metadata['samples'])
        #         dw = csv.DictWriter(output_file, columns, delimiter='\t')
        #         dw.writeheader()
        #         for key, value in metadata['samples'].items():
        #             value['sample_id'] = key
        #             row_data = _get_tsv_row_data(value)
        #             dw.writerow(row_data)

        # Metadata to TSV
        _write_tsv(metadata, smash_path, job_context["dataset"].aggregate_by)
=======
        if job_context["dataset"].aggregate_by == "EXPERIMENT":
            for title, keys in metadata['experiments'].items():
                with open(smash_path + title + '/' + title + '_metadata.tsv', 'w') as output_file:
                    sample_titles = keys['sample_titles']
                    keys = list(metadata['samples'][sample_titles[0]].keys()) + ['sample_id']
                    dw = csv.DictWriter(output_file, keys, delimiter='\t')
                    dw.writeheader()
                    for key, value in metadata['samples'].items():
                        if key not in sample_titles:
                            continue
                        else:
                            value['sample_id'] = key
                            dw.writerow(value)
        elif job_context["dataset"].aggregate_by == "SPECIES":
            for species, input_files in job_context['input_files'].items():
                species_samples = []
                sample_titles = []
                for sample_id, metadata in metadata['samples'].items():
                    if metadata['organism'] == species:
                        metadata['sample_id'] = sample_id
                        species_samples.append(metadata)
                        sample_titles.append(metadata['title'])

                species_dir = smash_path + species + '/'
                os.makedirs(species_dir, exist_ok=True)
                with open(species_dir + species + '_metadata.tsv', 'w') as output_file:
                    keys = list(species_samples[0].keys()) + ['sample_id']
                    dw = csv.DictWriter(output_file, keys, delimiter='\t')
                    dw.writeheader()
                    for sample in species_samples:
                        dw.writerow(sample)
        else:
            all_dir = smash_path + "ALL/"
            os.makedirs(all_dir, exist_ok=True)
            with open(all_dir + 'ALL_metadata.tsv', 'w') as output_file:
                sample_ids = list(metadata['samples'].keys())
                keys = list(metadata['samples'][sample_ids[0]].keys()) + ['sample_id']
                dw = csv.DictWriter(output_file, keys, delimiter='\t')
                dw.writeheader()
                for key, value in metadata['samples'].items():
                    value['sample_id'] = key
                    dw.writerow(value)
>>>>>>> f3bc79d4

        metadata['files'] = os.listdir(smash_path)

        # Metadata to JSON
        metadata['created_at'] = datetime.utcnow().strftime('%Y-%m-%dT%H:%M:%S')
        with open(smash_path + 'metadata.json', 'w') as metadata_file:
            json.dump(metadata, metadata_file, indent=4, sort_keys=True)

        # Finally, compress all files into a zip
        final_zip_base = "/home/user/data_store/smashed/" + str(job_context["dataset"].pk)
        shutil.make_archive(final_zip_base, 'zip', smash_path)
        job_context["output_file"] = final_zip_base + ".zip"
    except Exception as e:
        logger.exception("Could not smash dataset.",
                        dataset_id=job_context['dataset'].id,
                        processor_job_id=job_context['job_id'],
                        input_files=job_context['input_files'])
        job_context['dataset'].success = False
        job_context['job'].failure_reason = "Failure reason: " + str(e)
        job_context['dataset'].failure_reason = "Failure reason: " + str(e)
        job_context['dataset'].save()
        # Delay failing this pipeline until the failure notify has been sent
        job_context['job'].success = False
        job_context['failure_reason'] = str(e)
        return job_context

    job_context['metadata'] = metadata
    job_context['dataset'].success = True
    job_context['dataset'].save()

    logger.debug("Created smash output!",
        archive_location=job_context["output_file"])

    return job_context

def _upload(job_context: Dict) -> Dict:
    """ Uploads the result file to S3 and notifies user. """

    try:
        if job_context.get("upload", True) and RUNNING_IN_CLOUD:
            s3_client = boto3.client('s3')

            # Note that file expiry is handled by the S3 object lifecycle,
            # managed by terraform.
            s3_client.upload_file(
                    job_context["output_file"],
                    RESULTS_BUCKET,
                    job_context["output_file"].split('/')[-1],
                    ExtraArgs={'ACL':'public-read'}
                )
            result_url = "https://s3.amazonaws.com/" + RESULTS_BUCKET + "/" + job_context["output_file"].split('/')[-1]
            job_context["result_url"] = result_url

            logger.debug("Result uploaded!",
                    result_url=job_context["result_url"]
                )

            job_context["dataset"].s3_bucket = RESULTS_BUCKET
            job_context["dataset"].s3_key = job_context["output_file"].split('/')[-1]
            job_context["dataset"].save()

            # File is uploaded, we can delete the local.
            try:
                os.remove(job_context["output_file"])
            except OSError:
                pass

    except Exception as e:
        logger.exception("Failed to upload smash result file.", file=job_context["output_file"])
        job_context['job'].success = False
        job_context['job'].failure_reason = str(e)
        # Delay failing this pipeline until the failure notify has been sent
        # job_context['success'] = False

    return job_context

def _notify(job_context: Dict) -> Dict:
    """ Use AWS SES to notify a user of a smash result.. """

    ##
    # SES
    ##
    if job_context.get("upload", True) and settings.RUNNING_IN_CLOUD:

        # Don't send an email if we don't have address.
        if job_context["dataset"].email_address:
            SENDER = "Refine.bio Mail Robot <noreply@refine.bio>"
            RECIPIENT = job_context["dataset"].email_address
            AWS_REGION = "us-east-1"
            SUBJECT = "Your refine.bio Dataset is Ready!"
            BODY_TEXT = "Hot off the presses:\n\n" + job_context["result_url"] + "\n\nLove!,\nThe refine.bio Team"
            FORMATTED_HTML = BODY_HTML.replace('REPLACEME', job_context["result_url"])
            CHARSET = "UTF-8"

            if job_context['job'].failure_reason not in ['', None]:
                SUBJECT = "There was a problem processing your refine.bio dataset :("
                BODY_TEXT = "We tried but were unable to process your requested dataset. Error was: \n\n" + str(job_context['job'].failure_reason) + "\nDataset ID: " + str(dataset.id) + "\n We have been notified and are looking into the problem. \n\nSorry!"
                FORMATTED_HTML = "We tried but were unable to process your requested dataset. Error was: <br /><br />" + job_context['job'].failure_reason + "<br />Dataset: " + str(dataset.id) + "<br /> We have been notified and are looking into the problem. <br /><br />Sorry!"
                job_context['success'] = False

            # Try to send the email.
            try:

                # Create a new SES resource and specify a region.
                client = boto3.client('ses', region_name=AWS_REGION)

                #Provide the contents of the email.
                response = client.send_email(
                    Destination={
                        'ToAddresses': [
                            RECIPIENT,
                        ],
                    },
                    Message={
                        'Body': {
                            'Html': {
                                'Charset': CHARSET,
                                'Data': FORMATTED_HTML,
                            },
                            'Text': {
                                'Charset': CHARSET,
                                'Data': BODY_TEXT,
                            },
                        },
                        'Subject': {
                            'Charset': CHARSET,
                            'Data': SUBJECT,
                        }
                    },
                    Source=SENDER,
                )
            # Display an error if something goes wrong.
            except ClientError as e:
                logger.exception("ClientError while notifying.", client_error_message=e.response['Error']['Message'])
                job_context['job'].success = False
                job_context['job'].failure_reason = e.response['Error']['Message']
                job_context['success'] = False
                return job_context
            except Exception as e:
                logger.exception("General failure when trying to send email.", result_url=job_context["result_url"])
                job_context['job'].success = False
                job_context['job'].failure_reason = str(e)
                job_context['success'] = False
                return job_context

            job_context["dataset"].email_sent = True
            job_context["dataset"].save()

    # Handle non-cloud too
    if job_context['job'].failure_reason:
        job_context['success'] = False

    return job_context

def _update_result_objects(job_context: Dict) -> Dict:
    """Closes out the dataset object."""

    dataset = job_context["dataset"]
    dataset.is_processing = False
    dataset.is_processed = True
    dataset.is_available = True
    dataset.expires_on = timezone.now() + timedelta(days=1)
    dataset.save()

    job_context['success'] = True

    return job_context

def smash(job_id: int, upload=True) -> None:
    """ Main Smasher interface """

    pipeline = Pipeline(name=utils.PipelineEnum.SMASHER.value)
    return utils.run_pipeline({ "job_id": job_id,
                                "upload": upload,
                                "pipeline": pipeline
                            },
                       [utils.start_job,
                        _prepare_files,
                        _smash,
                        _upload,
                        _notify,
                        _update_result_objects,
                        utils.end_job])<|MERGE_RESOLUTION|>--- conflicted
+++ resolved
@@ -100,38 +100,37 @@
     """
 
     refinebio_columns = set()
-    #refinebio_columns.add('sample_id')
     annotation_columns = set()
-    for title, metadata in samples_metadata.items():
-        for meta_key, meta_value in metadata.items():
+    for sample_metadata in samples_metadata.values():
+        for meta_key, meta_value in sample_metadata.items():
             if meta_key != 'refinebio_annotations':
                 refinebio_columns.add(meta_key)
                 continue
 
-            # Handle sample_metadata["annotations"], which is an array of annotations!
+            # Decompose sample_metadata["annotations"], which is an array of annotations!
             for annotation in meta_value:
                 for annotation_key, annotation_value in annotation.items():
                     # For ArrayExpress samples, take out the fields
                     # nested in "characteristic" as separate columns.
-                    if (metadata.get('refinebio_source_database', '') == "ARRAY_EXPRESS"
+                    if (sample_metadata.get('refinebio_source_database', '') == "ARRAY_EXPRESS"
                         and annotation_key == "characteristic"):
                         for pair_dict in annotation_value:
                             if 'category' in pair_dict and 'value' in pair_dict:
                                 _add_annotation_column(annotation_columns, pair_dict['category'])
                     # For ArrayExpress samples, also take out the fields
                     # nested in "variable" as separate columns.
-                    elif (metadata.get('refinebio_source_database', '') == "ARRAY_EXPRESS"
+                    elif (sample_metadata.get('refinebio_source_database', '') == "ARRAY_EXPRESS"
                           and annotation_key == "variable"):
                         for pair_dict in annotation_value:
                             if 'name' in pair_dict and 'value' in pair_dict:
                                 _add_annotation_column(annotation_columns, pair_dict['name'])
                     # For ArrayExpress samples, skip "source" field
-                    elif (metadata.get('refinebio_source_database', '') == "ARRAY_EXPRESS"
+                    elif (sample_metadata.get('refinebio_source_database', '') == "ARRAY_EXPRESS"
                           and annotation_key == "source"):
                         continue
                     # For GEO samples, take out the fields nested in
                     # "characteristics_ch1" as separate columns.
-                    elif (metadata.get('refinebio_source_database', '') == "GEO"
+                    elif (sample_metadata.get('refinebio_source_database', '') == "GEO"
                           and annotation_key == "characteristics_ch1"): # array of strings
                         for pair_str in annotation_value:
                             if ':' in pair_str:
@@ -237,32 +236,42 @@
     return row_data
 
 
-def _write_tsv(metadata, smash_path, aggregation=None):
+def _write_tsv(job_context, metadata, smash_path):
     """Writes tsv files on disk."""
 
     # Uniform TSV header per dataset
     columns = _get_tsv_columns(metadata['samples'])
 
-    if aggregation == "EXPERIMENT":
-        for title, keys in metadata['experiments'].items():
-            with open(smash_path + title + '_metadata.tsv', 'w') as output_file:
-                sample_titles = keys['sample_titles']
+    if job_context["dataset"].aggregate_by == "EXPERIMENT":
+        for experiment_title, experiment_data in metadata['experiments'].items():
+            experiment_dir = smash_path + experiment_title + '/'
+            os.makedirs(experiment_dir, exist_ok=True)
+            with open(experiment_dir + experiment_title + '_metadata.tsv', 'w') as output_file:
                 dw = csv.DictWriter(output_file, columns, delimiter='\t')
                 dw.writeheader()
-                for key, value in metadata['samples'].items():
-                    if key not in sample_titles:
-                        continue
-                    else:
-                        #value['sample_id'] = key
-                        row_data = _get_tsv_row_data(value)
+                for sample_title, sample_metadata in metadata['samples'].items():
+                    if sample_title in experiment_data['sample_titles']:
+                        row_data = _get_tsv_row_data(sample_metadata)
+                        dw.writerow(row_data)
+    elif job_context["dataset"].aggregate_by == "SPECIES":
+        for species in job_context['input_files'].keys():
+            species_dir = smash_path + species + '/'
+            os.makedirs(species_dir, exist_ok=True)
+            with open(species_dir + species + '_metadata.tsv', 'w') as output_file:
+                dw = csv.DictWriter(output_file, columns, delimiter='\t')
+                dw.writeheader()
+                for sample_metadata in metadata['samples'].values():
+                    if sample_metadata.get('refinebio_organism', '') == species:
+                        row_data = _get_tsv_row_data(sample_metadata)
                         dw.writerow(row_data)
     else:
-        with open(smash_path + 'metadata.tsv', 'w') as output_file:
+        all_dir = smash_path + "ALL/"
+        os.makedirs(all_dir, exist_ok=True)
+        with open(all_dir + 'ALL_metadata.tsv', 'w') as output_file:
             dw = csv.DictWriter(output_file, columns, delimiter='\t')
             dw.writeheader()
-            for key, value in metadata['samples'].items():
-                # value['sample_id'] = key
-                row_data = _get_tsv_row_data(value)
+            for sample_metadata in metadata['samples'].values():
+                row_data = _get_tsv_row_data(sample_metadata)
                 dw.writerow(row_data)
 
 
@@ -436,7 +445,8 @@
                         )
                     else:
                         qn_target_path = qn_target.sync_from_s3()
-                        qn_target_frame = pd.read_csv(qn_target_path, sep='\t', header=None, index_col=None, error_bad_lines=False)
+                        qn_target_frame = pd.read_csv(qn_target_path, sep='\t', header=None,
+                                                      index_col=None, error_bad_lines=False)
 
                         # Prepare our RPy2 bridge
                         pandas2ri.activate()
@@ -531,81 +541,8 @@
             experiments[experiment.accession_code] = exp_dict
         metadata['experiments'] = experiments
 
-        # Metadata to TSV
-<<<<<<< HEAD
-        # if job_context["dataset"].aggregate_by == "EXPERIMENT":
-        #     for title, keys in metadata['experiments'].items():
-        #         with open(smash_path + title + '_metadata.tsv', 'w') as output_file:
-        #             sample_titles = keys['sample_titles']
-        #             # keys = list(metadata['samples'][sample_titles[0]].keys()) + ['sample_id']
-        #             columns = _get_tsv_columns(metadata['samples'])
-        #             dw = csv.DictWriter(output_file, columns, delimiter='\t')
-        #             dw.writeheader()
-        #             for key, value in metadata['samples'].items():
-        #                 if key not in sample_titles:
-        #                     continue
-        #                 else:
-        #                     value['sample_id'] = key
-        #                     row_data = _get_tsv_row_data(value)
-        #                     dw.writerow(row_data)
-        # else:
-        #     with open(smash_path + 'metadata.tsv', 'w') as output_file:
-        #         sample_ids = list(metadata['samples'].keys())
-        #         # keys = list(metadata['samples'][sample_ids[0]].keys()) + ['sample_id']
-        #         columns = _get_tsv_columns(metadata['samples'])
-        #         dw = csv.DictWriter(output_file, columns, delimiter='\t')
-        #         dw.writeheader()
-        #         for key, value in metadata['samples'].items():
-        #             value['sample_id'] = key
-        #             row_data = _get_tsv_row_data(value)
-        #             dw.writerow(row_data)
-
-        # Metadata to TSV
-        _write_tsv(metadata, smash_path, job_context["dataset"].aggregate_by)
-=======
-        if job_context["dataset"].aggregate_by == "EXPERIMENT":
-            for title, keys in metadata['experiments'].items():
-                with open(smash_path + title + '/' + title + '_metadata.tsv', 'w') as output_file:
-                    sample_titles = keys['sample_titles']
-                    keys = list(metadata['samples'][sample_titles[0]].keys()) + ['sample_id']
-                    dw = csv.DictWriter(output_file, keys, delimiter='\t')
-                    dw.writeheader()
-                    for key, value in metadata['samples'].items():
-                        if key not in sample_titles:
-                            continue
-                        else:
-                            value['sample_id'] = key
-                            dw.writerow(value)
-        elif job_context["dataset"].aggregate_by == "SPECIES":
-            for species, input_files in job_context['input_files'].items():
-                species_samples = []
-                sample_titles = []
-                for sample_id, metadata in metadata['samples'].items():
-                    if metadata['organism'] == species:
-                        metadata['sample_id'] = sample_id
-                        species_samples.append(metadata)
-                        sample_titles.append(metadata['title'])
-
-                species_dir = smash_path + species + '/'
-                os.makedirs(species_dir, exist_ok=True)
-                with open(species_dir + species + '_metadata.tsv', 'w') as output_file:
-                    keys = list(species_samples[0].keys()) + ['sample_id']
-                    dw = csv.DictWriter(output_file, keys, delimiter='\t')
-                    dw.writeheader()
-                    for sample in species_samples:
-                        dw.writerow(sample)
-        else:
-            all_dir = smash_path + "ALL/"
-            os.makedirs(all_dir, exist_ok=True)
-            with open(all_dir + 'ALL_metadata.tsv', 'w') as output_file:
-                sample_ids = list(metadata['samples'].keys())
-                keys = list(metadata['samples'][sample_ids[0]].keys()) + ['sample_id']
-                dw = csv.DictWriter(output_file, keys, delimiter='\t')
-                dw.writeheader()
-                for key, value in metadata['samples'].items():
-                    value['sample_id'] = key
-                    dw.writerow(value)
->>>>>>> f3bc79d4
+        # Write samples metadata to TSV
+        _write_tsv(job_context, metadata, smash_path)
 
         metadata['files'] = os.listdir(smash_path)
 
@@ -656,7 +593,9 @@
                     job_context["output_file"].split('/')[-1],
                     ExtraArgs={'ACL':'public-read'}
                 )
-            result_url = "https://s3.amazonaws.com/" + RESULTS_BUCKET + "/" + job_context["output_file"].split('/')[-1]
+            result_url = ("https://s3.amazonaws.com/" + RESULTS_BUCKET + "/" +
+                          job_context["output_file"].split('/')[-1])
+
             job_context["result_url"] = result_url
 
             logger.debug("Result uploaded!",
