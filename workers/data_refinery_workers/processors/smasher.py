--- conflicted
+++ resolved
@@ -514,7 +514,6 @@
 
         # Once again, `key` is either a species name or an experiment accession
         for key, input_files in job_context['input_files'].items():
-<<<<<<< HEAD
             # Check if we need to copy the quant.sf files
             if job_context['dataset'].quant_sf_only:
                 outfile_dir = smash_path + key + "/"
@@ -523,9 +522,7 @@
                 # we ONLY want to give quant sf files to the user if that's what they requested
                 continue
 
-=======
             log_state("build frames for species or experiment")
->>>>>>> af0f9ee5
             # Merge all the frames into one
             all_frames = [None] * len(input_files) if input_files else []
             all_frames_index = 0;
