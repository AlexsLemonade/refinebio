# -*- coding: utf-8 -*-

import boto3
import csv
import os
import rpy2
import rpy2.robjects as ro
import shutil
import simplejson as json
import string
import warnings
import requests
import psutil
import logging
import time
from multiprocessing import Pool

from botocore.exceptions import ClientError
from datetime import timedelta
from django.conf import settings
from django.utils import timezone
from pathlib import Path
from rpy2.robjects import pandas2ri
from rpy2.robjects import r as rlang
from rpy2.robjects.packages import importr
from sklearn import preprocessing
from typing import Dict, List
import numpy as np
import pandas as pd

from data_refinery_common.job_lookup import PipelineEnum
from data_refinery_common.logging import get_and_configure_logger
from data_refinery_common.models import (
    ComputationalResult,
    ComputedFile,
    OriginalFile,
    Pipeline,
    SampleResultAssociation,
)
from data_refinery_common.utils import get_env_variable, calculate_file_size, calculate_sha1
from data_refinery_workers.processors import utils, smashing_utils
from urllib.parse import quote


RESULTS_BUCKET = get_env_variable("S3_RESULTS_BUCKET_NAME", "refinebio-results-bucket")
S3_BUCKET_NAME = get_env_variable("S3_BUCKET_NAME", "data-refinery")
BODY_HTML = Path('data_refinery_workers/processors/smasher_email.min.html').read_text().replace('\n', '')
BODY_ERROR_HTML = Path('data_refinery_workers/processors/smasher_email_error.min.html').read_text().replace('\n', '')
BYTES_IN_GB = 1024 * 1024 * 1024
logger = get_and_configure_logger(__name__)
### DEBUG ###
logger.setLevel(logging.getLevelName('DEBUG'))

PROCESS_POOL_SIZE = max(1, int(psutil.cpu_count()/2))

SCALERS = {
    'MINMAX': preprocessing.MinMaxScaler,
    'STANDARD': preprocessing.StandardScaler,
    'ROBUST': preprocessing.RobustScaler,
}


def log_state(message, job, start_time=False):
    if logger.isEnabledFor(logging.DEBUG):
        process = psutil.Process(os.getpid())
        ram_in_GB = process.memory_info().rss / BYTES_IN_GB
        logger.debug(message,
                     total_cpu=psutil.cpu_percent(),
                     process_ram=ram_in_GB,
                     job_id=job.id)

        if start_time:
            logger.debug('Duration: %s' % (time.time() - start_time), job_id=job.id)
        else:
            return time.time()


def _prepare_files(job_context: Dict) -> Dict:
    """
    Fetches and prepares the files to smash.
    """
    start_prepare_files = log_state("start prepare files", job_context["job"])
    found_files = False
    job_context['input_files'] = {}
    # `key` can either be the species name or experiment accession.
    for key, samples in job_context["samples"].items():
        smashable_files = []
        seen_files = set()
        for sample in samples:
            smashable_file = sample.get_most_recent_smashable_result_file()
            if smashable_file is not None and smashable_file not in seen_files:
                smashable_files = smashable_files + [(smashable_file, sample)]
                seen_files.add(smashable_file)
                found_files = True

        job_context['input_files'][key] = smashable_files

    if not found_files:
        error_message = "Couldn't get any files to smash for Smash job!!"
        logger.error(error_message,
                     dataset_id=job_context['dataset'].id,
                     num_samples=len(job_context["samples"]))

        # Delay failing this pipeline until the failure notify has been sent
        job_context['dataset'].failure_reason = error_message
        job_context['dataset'].success = False
        job_context['dataset'].save()
        job_context['job'].success = False
        job_context["job"].failure_reason = "Couldn't get any files to smash for Smash job - empty all_sample_files"
        return job_context

    job_context["work_dir"] = "/home/user/data_store/smashed/" + str(job_context["dataset"].pk) + "/"
    # Ensure we have a fresh smash directory
    shutil.rmtree(job_context["work_dir"], ignore_errors=True)
    os.makedirs(job_context["work_dir"])

    job_context["output_dir"] = job_context["work_dir"] + "output/"
    os.makedirs(job_context["output_dir"])
    log_state("end prepare files", job_context["job"], start_prepare_files)
    return job_context


<<<<<<< HEAD
def _add_annotation_column(annotation_columns, column_name):
    """Add annotation column names in place.
    Any column_name that starts with "refinebio_" will be skipped.
    """

    if not column_name.startswith("refinebio_"):
        annotation_columns.add(column_name)


def _get_tsv_columns(samples_metadata):
    """Returns an array of strings that will be written as a TSV file's
    header. The columns are based on fields found in samples_metadata.

    Some nested annotation fields are taken out as separate columns
    because they are more important than the others.
    """
    tsv_start = log_state("start get tsv columns")
    refinebio_columns = set()
    annotation_columns = set()
    for sample_metadata in samples_metadata.values():
        for meta_key, meta_value in sample_metadata.items():
            if meta_key != 'refinebio_annotations':
                refinebio_columns.add(meta_key)
                continue

            # Decompose sample_metadata["annotations"], which is an array of annotations!
            for annotation in meta_value:
                for annotation_key, annotation_value in annotation.items():
                    # For ArrayExpress samples, take out the fields
                    # nested in "characteristic" as separate columns.
                    if (sample_metadata.get('refinebio_source_database', '') == "ARRAY_EXPRESS"
                        and annotation_key == "characteristic"):
                        for pair_dict in annotation_value:
                            if 'category' in pair_dict and 'value' in pair_dict:
                                _add_annotation_column(annotation_columns, pair_dict['category'])
                    # For ArrayExpress samples, also take out the fields
                    # nested in "variable" as separate columns.
                    elif (sample_metadata.get('refinebio_source_database', '') == "ARRAY_EXPRESS"
                          and annotation_key == "variable"):
                        for pair_dict in annotation_value:
                            if 'name' in pair_dict and 'value' in pair_dict:
                                _add_annotation_column(annotation_columns, pair_dict['name'])
                    # For ArrayExpress samples, skip "source" field
                    elif (sample_metadata.get('refinebio_source_database', '') == "ARRAY_EXPRESS"
                          and annotation_key == "source"):
                        continue
                    # For GEO samples, take out the fields nested in
                    # "characteristics_ch1" as separate columns.
                    elif (sample_metadata.get('refinebio_source_database', '') == "GEO"
                          and annotation_key == "characteristics_ch1"): # array of strings
                        for pair_str in annotation_value:
                            if ':' in pair_str:
                                tokens = pair_str.split(':', 1)
                                _add_annotation_column(annotation_columns, tokens[0])
                    # Saves all other annotation fields in separate columns
                    else:
                        _add_annotation_column(annotation_columns, annotation_key)

    # Return sorted columns, in which "refinebio_accession_code" and "experiment_accession" are
    # always first, followed by the other refinebio columns (in alphabetic order), and
    # annotation columns (in alphabetic order) at the end.
    refinebio_columns.discard('refinebio_accession_code')
    log_state("end get tsv columns", tsv_start)
    return ['refinebio_accession_code', 'experiment_accession'] + sorted(refinebio_columns) \
        + sorted(annotation_columns)


def _add_annotation_value(row_data, col_name, col_value, sample_accession_code):
    """Adds a new `col_name` key whose value is `col_value` to row_data.
    If col_name already exists in row_data with different value, print
    out a warning message.
    """
    annotation_start = log_state("start add annotation value")
    # Generate a warning message if annotation field name starts with
    # "refinebio_".  This should rarely (if ever) happen.
    if col_name.startswith("refinebio_"):
        logger.warning(
            "Annotation value skipped",
            annotation_field=col_name,
            annotation_value=col_value,
            sample_accession_code=sample_accession_code
        )
    elif col_name not in row_data:
        row_data[col_name] = col_value
    # Generate a warning message in case of conflicts of annotation values.
    # (Requested by Dr. Jackie Taroni)
    elif row_data[col_name] != col_value:
        logger.warning(
            "Conflict of values found in column %s: %s vs. %s" % (
                col_name, row_data[col_name], col_value),
            sample_accession_code=sample_accession_code
        )
    log_state("end add annotation value", annotation_start)


def _get_experiment_accession(sample_accession_code, dataset_data):
    for experiment_accession, samples in dataset_data.items():
        if sample_accession_code in samples:
            return experiment_accession
    return ""  # Should never happen, because the sample is by definition in the dataset


def _get_tsv_row_data(sample_metadata, dataset_data):
    """Returns field values based on input sample_metadata.

    Some annotation fields are treated specially because they are more
    important.  See `_get_tsv_columns` function above for details.
    """

    sample_accession_code = sample_metadata.get('refinebio_accession_code', '')
    row_data = dict()
    for meta_key, meta_value in sample_metadata.items():
        # If the field is a refinebio-specific field, simply copy it.
        if meta_key != 'refinebio_annotations':
            row_data[meta_key] = meta_value
            continue

        # Decompose sample_metadata["refinebio_annotations"], which is
        # an array of annotations.
        for annotation in meta_value:
            for annotation_key, annotation_value in annotation.items():
                # "characteristic" in ArrayExpress annotation
                if (sample_metadata.get('refinebio_source_database', '') == "ARRAY_EXPRESS"
                    and annotation_key == "characteristic"):
                    for pair_dict in annotation_value:
                        if 'category' in pair_dict and 'value' in pair_dict:
                            col_name, col_value = pair_dict['category'], pair_dict['value']
                            _add_annotation_value(row_data, col_name, col_value,
                                                  sample_accession_code)
                # "variable" in ArrayExpress annotation
                elif (sample_metadata.get('refinebio_source_database', '') == "ARRAY_EXPRESS"
                      and annotation_key == "variable"):
                    for pair_dict in annotation_value:
                        if 'name' in pair_dict and 'value' in pair_dict:
                            col_name, col_value = pair_dict['name'], pair_dict['value']
                            _add_annotation_value(row_data, col_name, col_value,
                                                  sample_accession_code)
                 # Skip "source" field ArrayExpress sample's annotation
                elif (sample_metadata.get('refinebio_source_database', '') == "ARRAY_EXPRESS"
                      and annotation_key == "source"):
                    continue
                # "characteristics_ch1" in GEO annotation
                elif (sample_metadata.get('refinebio_source_database', '') == "GEO"
                      and annotation_key == "characteristics_ch1"): # array of strings
                    for pair_str in annotation_value:
                        if ':' in pair_str:
                            col_name, col_value = pair_str.split(':', 1)
                            col_value = col_value.strip()
                            _add_annotation_value(row_data, col_name, col_value,
                                                  sample_accession_code)
                # If annotation_value includes only a 'name' key, extract its value directly:
                elif (isinstance(annotation_value, dict)
                      and len(annotation_value) == 1 and 'name' in annotation_value):
                    _add_annotation_value(row_data, annotation_key, annotation_value['name'],
                                          sample_accession_code)
                # If annotation_value is a single-element array, extract the element directly:
                elif isinstance(annotation_value, list) and len(annotation_value) == 1:
                    _add_annotation_value(row_data, annotation_key, annotation_value[0],
                                          sample_accession_code)
                # Otherwise save all annotation fields in separate columns
                else:
                    _add_annotation_value(row_data, annotation_key, annotation_value,
                                          sample_accession_code)

    row_data["experiment_accession"] = _get_experiment_accession(sample_accession_code,
                                                                 dataset_data)

    return row_data


def _write_tsv_json(job_context, metadata, smash_path):
    """Writes tsv files on disk.
    If the dataset is aggregated by species, also write species-level
    JSON file.
    """

    # Uniform TSV header per dataset
    columns = _get_tsv_columns(metadata['samples'])

    # Per-Experiment Metadata
    if job_context["dataset"].aggregate_by == "EXPERIMENT":
        tsv_paths = []
        for experiment_title, experiment_data in metadata['experiments'].items():
            experiment_dir = smash_path + experiment_title + '/'
            experiment_dir = experiment_dir.encode('ascii', 'ignore')
            os.makedirs(experiment_dir, exist_ok=True)
            tsv_path = experiment_dir.decode("utf-8") + 'metadata_' + experiment_title + '.tsv'
            tsv_path = tsv_path.encode('ascii', 'ignore')
            tsv_paths.append(tsv_path)
            with open(tsv_path, 'w', encoding='utf-8') as tsv_file:
                dw = csv.DictWriter(tsv_file, columns, delimiter='\t')
                dw.writeheader()
                for sample_accession_code, sample_metadata in metadata['samples'].items():
                    if sample_accession_code in experiment_data['sample_accession_codes']:
                        row_data = _get_tsv_row_data(sample_metadata, job_context["dataset"].data)
                        dw.writerow(row_data)
        return tsv_paths
    # Per-Species Metadata
    elif job_context["dataset"].aggregate_by == "SPECIES":
        tsv_paths = []
        for species in job_context['input_files'].keys():
            species_dir = smash_path + species + '/'
            os.makedirs(species_dir, exist_ok=True)
            samples_in_species = []
            tsv_path = species_dir + "metadata_" + species + '.tsv'
            tsv_paths.append(tsv_path)
            with open(tsv_path, 'w', encoding='utf-8') as tsv_file:
                dw = csv.DictWriter(tsv_file, columns, delimiter='\t')
                dw.writeheader()
                for sample_metadata in metadata['samples'].values():
                    if sample_metadata.get('refinebio_organism', '') == species:
                        row_data = _get_tsv_row_data(sample_metadata, job_context["dataset"].data)
                        dw.writerow(row_data)
                        samples_in_species.append(sample_metadata)

            # Writes a json file for current species:
            if len(samples_in_species):
                species_metadata = {
                    'species': species,
                    'samples': samples_in_species
                }
                json_path = species_dir + "metadata_" + species + '.json'
                with open(json_path, 'w', encoding='utf-8') as json_file:
                    json.dump(species_metadata, json_file, indent=4, sort_keys=True)
        return tsv_paths
    # All Metadata
    else:
        all_dir = smash_path + "ALL/"
        os.makedirs(all_dir, exist_ok=True)
        tsv_path = all_dir + 'metadata_ALL.tsv'
        with open(tsv_path, 'w', encoding='utf-8') as tsv_file:
            dw = csv.DictWriter(tsv_file, columns, delimiter='\t')
            dw.writeheader()
            for sample_metadata in metadata['samples'].values():
                row_data = _get_tsv_row_data(sample_metadata, job_context["dataset"].data)
                dw.writerow(row_data)
        return [tsv_path]


def _quantile_normalize(job_context: Dict, ks_check=True, ks_stat=0.001) -> Dict:
    """
    Apply quantile normalization.

    """
    # Prepare our QN target file
    organism = job_context['organism']
    qn_target = utils.get_most_recent_qn_target_for_organism(organism)

    if not qn_target:
        logger.error("Could not find QN target for Organism!",
            organism=organism,
            dataset_id=job_context['dataset'].id,
            processor_job_id=job_context["job"].id,
        )
        job_context['dataset'].success = False
        job_context['job'].failure_reason = "Could not find QN target for Organism: " + str(organism)
        job_context['dataset'].failure_reason = "Could not find QN target for Organism: " + str(organism)
        job_context['dataset'].save()
        job_context['job'].success = False
        job_context['failure_reason'] = "Could not find QN target for Organism: " + str(organism)
        return job_context
    else:
        qn_target_path = qn_target.sync_from_s3()
        qn_target_frame = pd.read_csv(qn_target_path, sep='\t', header=None,
                                      index_col=None, error_bad_lines=False)

        # Prepare our RPy2 bridge
        pandas2ri.activate()
        preprocessCore = importr('preprocessCore')
        as_numeric = rlang("as.numeric")
        data_matrix = rlang('data.matrix')

        # Convert the smashed frames to an R numeric Matrix
        # and the target Dataframe into an R numeric Vector
        target_vector = as_numeric(qn_target_frame[0])
        merged_matrix = data_matrix(job_context['merged_no_qn'])

        # Perform the Actual QN
        reso = preprocessCore.normalize_quantiles_use_target(
                                            x=merged_matrix,
                                            target=target_vector,
                                            copy=True
                                        )

        # Verify this QN, related: https://github.com/AlexsLemonade/refinebio/issues/599#issuecomment-422132009
        set_seed = rlang("set.seed")
        combn = rlang("combn")
        ncol = rlang("ncol")
        ks_test = rlang("ks.test")
        which = rlang("which")

        set_seed(123)

        n = ncol(reso)[0]
        m = 2
        if n >= m:
            combos = combn(ncol(reso), 2)

            # Convert to NP, Shuffle, Return to R
            ar = np.array(combos)
            np.random.shuffle(np.transpose(ar))
            nr, nc = ar.shape
            combos = ro.r.matrix(ar, nrow=nr, ncol=nc)

            # adapted from
            # https://stackoverflow.com/questions/9661469/r-t-test-over-all-columns
            # apply KS test to randomly selected pairs of columns (samples)
            for i in range(1, min(ncol(combos)[0], 100)):
                value1 = combos.rx(1, i)[0]
                value2 = combos.rx(2, i)[0]

                test_a = reso.rx(True, value1)
                test_b = reso.rx(True, value2)

                # RNA-seq has a lot of zeroes in it, which
                # breaks the ks_test. Therefore we want to
                # filter them out. To do this we drop the
                # lowest half of the values. If there's
                # still zeroes in there, then that's
                # probably too many zeroes so it's okay to
                # fail.
                median_a = np.median(test_a)
                median_b = np.median(test_b)

                # `which` returns indices which are
                # 1-indexed. Python accesses lists with
                # zero-indexes, even if that list is
                # actually an R vector. Therefore subtract
                # 1 to account for the difference.
                test_a = [test_a[i-1] for i in which(test_a > median_a)]
                test_b = [test_b[i-1] for i in which(test_b > median_b)]

                # The python list comprehension gives us a
                # python list, but ks_test wants an R
                # vector so let's go back.
                test_a = as_numeric(test_a)
                test_b = as_numeric(test_b)

                ks_res = ks_test(test_a, test_b)
                statistic = ks_res.rx('statistic')[0][0]
                pvalue = ks_res.rx('p.value')[0][0]

                job_context['ks_statistic'] = statistic
                job_context['ks_pvalue'] = pvalue

                # We're unsure of how strigent to be about
                # the pvalue just yet, so we're extra lax
                # rather than failing tons of tests. This may need tuning.
                if ks_check:
                    if statistic > ks_stat or pvalue < 0.8:
                        job_context['ks_warning'] = ("Failed Kolmogorov Smirnov test! Stat: " +
                                        str(statistic) + ", PVal: " + str(pvalue))
        else:
            logger.warning("Not enough columns to perform KS test - either bad smash or single saple smash.",
                dataset_id=job_context['dataset'].id)

        # And finally convert back to Pandas
        ar = np.array(reso)
        new_merged = pd.DataFrame(ar, columns=job_context['merged_no_qn'].columns, index=job_context['merged_no_qn'].index)
        job_context['merged_qn'] = new_merged
        merged = new_merged
    return job_context

def downlad_computed_file(item):
    """ this function downloads the latest computed file sent in it's arguments,
    its used to parallelize the download of all files. """
    (output_file_path, latest_computed_file) = item
    try:
        latest_computed_file.get_synced_file_path(path=output_file_path)
    except:
        # Let's not fail if there's an error syncing one of the quant.sf files
        logger.exception('Failed to sync computed file', computed_file_id=latest_computed_file.pk)
        pass

=======
>>>>>>> 1685f83a
def sync_quant_files(output_path, files_sample_tuple, job_context: Dict):
    """ Takes a list of ComputedFiles and copies the ones that are quant files to the provided directory.
        Returns the total number of samples that were included """
    num_samples = 0
    samples = [sample for (_, sample) in files_sample_tuple]
    page_size = 100
    # split the samples in groups and download each one individually
    with Pool(processes=PROCESS_POOL_SIZE) as pool:
        # for each sample we need it's latest quant.sf file we don't want to query the db
        # for all of them, so we do it in groups of 100, and then download all of the computed_files
        # in parallel
        for sample_page in (samples[i*page_size:i+page_size] for i in range(0, len(samples), page_size)):
            sample_and_computed_files = []
            for sample in sample_page:
                latest_computed_file = sample.get_most_recent_quant_sf_file()
                if not latest_computed_file: continue
                output_file_path = output_path + sample.accession_code + "_quant.sf"
                sample_and_computed_files.append((output_file_path, latest_computed_file))

            # download this set of files, this will take a few seconds that should also help the db recover
            pool.map(downlad_computed_file, sample_and_computed_files)
            num_samples += len(sample_and_computed_files)

    return num_samples

def _inner_join(job_context: Dict) -> pd.DataFrame:
    """Performs an inner join across the all_frames key of job_context.

    Returns a new dict containing the metadata, not the job_context.
    """
    # Merge all of the frames we've gathered into a single big frame, skipping duplicates.
    # TODO: If the very first frame is the wrong platform, are we boned?
    merged = job_context['all_frames'][0]
    i = 1

    old_len_merged = len(merged)
    merged_backup = merged

    while i < len(job_context['all_frames']):
        frame = job_context['all_frames'][i]
        i = i + 1

        if i % 1000 == 0:
            logger.info("Smashing keyframe",
                        i=i,
                        job_id=job_context['job'].id)

        # I'm not sure where these are sneaking in from, but we don't want them.
        # Related: https://github.com/AlexsLemonade/refinebio/issues/390
        breaker = False
        for column in frame.columns:
            if column in merged.columns:
                breaker = True

        if breaker:
            logger.warning("Column repeated for smash job!",
                           input_files=str(input_files),
                           dataset_id=job_context["dataset"].id,
                           job_id=job_context["job"].id,
                           column=column)
            continue

        # This is the inner join, the main "Smash" operation
        merged = merged.merge(frame, how='inner', left_index=True, right_index=True)

        new_len_merged = len(merged)
        if new_len_merged < old_len_merged:
            logger.warning("Dropped rows while smashing!",
                dataset_id=job_context["dataset"].id,
                old_len_merged=old_len_merged,
                new_len_merged=new_len_merged
            )
        if new_len_merged == 0:
            logger.warning("Skipping a bad merge frame!",
                           dataset_id=job_context["dataset"].id,
                           job_id=job_context["job"].id,
                           old_len_merged=old_len_merged,
                           new_len_merged=new_len_merged,
                           bad_frame_number=i,)
            merged = merged_backup
            new_len_merged = len(merged)
            try:
                job_context['unsmashable_files'].append(frame.columns[0])
            except Exception:
                # Something is really, really wrong with this frame.
                pass

        old_len_merged = len(merged)
        merged_backup = merged

    return merged


def _smash_key(job_context: Dict, key: str, input_files: List[ComputedFile]) -> Dict:
    """Smash all of the input files together for a given key.

    Steps:
        Combine common genes (pandas merge)
        Transpose such that genes are columns (features)
        Scale features with sci-kit learn
        Transpose again such that samples are columns and genes are rows
    """
    start_smash = log_state("end build all frames", job_context["job"])

    # Check if we need to copy the quant.sf files
    if job_context['dataset'].quant_sf_only:
        outfile_dir = job_context["output_dir"] + key + "/"
        os.makedirs(outfile_dir, exist_ok=True)
        job_context['num_samples'] += sync_quant_files(outfile_dir, input_files, job_context)
        # we ONLY want to give quant sf files to the user if that's what they requested
        return job_context

    job_context = smashing_utils.process_frames_for_key(key, input_files, job_context)

    # Combine the two technologies into a single list of dataframes.
    ## Extend one list rather than adding the two together so we don't
    ## the memory both are using.
    ## Also free up the the memory the microarray-only list was using with pop.
    job_context['rnaseq_frames'].extend(job_context.pop('microarray_frames'))
    ## Change the key of the now-extended list
    job_context['all_frames'] = job_context.pop('rnaseq_frames')

    if len(job_context['all_frames']) < 1:
        logger.error("Was told to smash a key with no frames!",
                     job_id=job_context['job'].id,
                     key=key)
        # TODO: is this the proper way to handle this? I can see us
        # not wanting to fail an entire dataset because one experiment
        # had a problem, but I also think it could be problematic to
        # just skip an experiment and pretend nothing went wrong.
        return job_context

    merged = _inner_join(job_context)

    job_context['original_merged'] = merged
    log_state("end build all frames", job_context["job"], start_smash)
    start_qn = log_state("start qn", job_context["job"], start_smash)

    # Quantile Normalization
    if job_context['dataset'].quantile_normalize:
        try:
            job_context['merged_no_qn'] = merged
            job_context['organism'] = job_context['dataset'].get_samples().first().organism
            job_context = smashing_utils.quantile_normalize(job_context)
            merged = job_context.get('merged_qn', None)

            # We probably don't have an QN target or there is another error,
            # so let's fail gracefully.
            assert merged is not None, "Problem occured during quantile normalization: No merged_qn"
        except Exception as e:
            logger.exception("Problem occured during quantile normalization",
                dataset_id=job_context['dataset'].id,
                processor_job_id=job_context["job"].id,
            )
            job_context['dataset'].success = False

            if not job_context['job'].failure_reason:
                job_context['job'].failure_reason = "Failure reason: " + str(e)
                job_context['dataset'].failure_reason = "Failure reason: " + str(e)

            job_context['dataset'].save()
            # Delay failing this pipeline until the failure notify has been sent
            job_context['job'].success = False
            job_context['failure_reason'] = str(e)
            return job_context

    # End QN
    log_state("end qn", job_context["job"], start_qn)
    # Transpose before scaling
    # Do this even if we don't want to scale in case transpose
    # modifies the data in any way. (Which it shouldn't but
    # we're paranoid.)
    # TODO: stop the paranoia because Josh has alleviated it.
    transposed = merged.transpose()
    start_scaler = log_state("starting scaler", job_context["job"])
    # Scaler
    if job_context['dataset'].scale_by != "NONE":
        scale_funtion = SCALERS[job_context['dataset'].scale_by]
        scaler = scale_funtion(copy=True)
        scaler.fit(transposed)
        scaled = pd.DataFrame(  scaler.transform(transposed),
                                index=transposed.index,
                                columns=transposed.columns
                            )
        # Untranspose
        untransposed = scaled.transpose()
    else:
        # Wheeeeeeeeeee
        untransposed = transposed.transpose()
    log_state("end scaler", job_context["job"], start_scaler)

    # This is just for quality assurance in tests.
    job_context['final_frame'] = untransposed

    # Write to temp file with dataset UUID in filename.
    subdir = ''
    if job_context['dataset'].aggregate_by in ["SPECIES", "EXPERIMENT"]:
        subdir = key
    elif job_context['dataset'].aggregate_by == "ALL":
        subdir = "ALL"

    # Normalize the Header format
    untransposed.index.rename('Gene', inplace=True)

    outfile_dir = job_context["output_dir"] + key + "/"
    os.makedirs(outfile_dir, exist_ok=True)
    outfile = outfile_dir + key + ".tsv"
    job_context['smash_outfile'] = outfile
    untransposed.to_csv(outfile, sep='\t', encoding='utf-8')

    return job_context


def _smash_all(job_context: Dict) -> Dict:
    """Perform smashing on all species/experiments in the dataset.
    """
    start_smash = log_state("start smash", job_context["job"])
    # We have already failed - return now so we can send our fail email.
    if job_context['dataset'].failure_reason not in ['', None]:
        return job_context

    try:
        job_context['unsmashable_files'] = []
        job_context['num_samples'] = 0

        # Smash all of the sample sets
        logger.debug("About to smash!",
                     dataset_count=len(job_context['dataset'].data),
                     job_id=job_context['job'].id)

        # Once again, `key` is either a species name or an experiment accession
        for key, input_files in job_context['input_files'].items():
            job_context = _smash_key(job_context, key, input_files)

        job_context['metadata'] = smashing_utils.compile_metadata(job_context)
        smashing_utils.write_non_data_files(job_context)

        # Finally, compress all files into a zip
        final_zip_base = "/home/user/data_store/smashed/" + str(job_context["dataset"].pk)
        shutil.make_archive(final_zip_base, 'zip', job_context["output_dir"])
        job_context["output_file"] = final_zip_base + ".zip"
    except Exception as e:
        logger.exception("Could not smash dataset.",
                        dataset_id=job_context['dataset'].id,
                        processor_job_id=job_context['job_id'],
                        num_input_files=len(job_context['input_files']))
        job_context['dataset'].success = False
        job_context['job'].failure_reason = "Failure reason: " + str(e)
        job_context['dataset'].failure_reason = "Failure reason: " + str(e)
        job_context['dataset'].save()
        # Delay failing this pipeline until the failure notify has been sent
        job_context['job'].success = False
        job_context['failure_reason'] = str(e)
        return job_context

    job_context['dataset'].success = True
    job_context['dataset'].save()

    logger.debug("Created smash output!",
        archive_location=job_context["output_file"])

    log_state("end smash", job_context["job"], start_smash);
    return job_context


def _upload(job_context: Dict) -> Dict:
    """ Uploads the result file to S3 and notifies user. """

    # There has been a failure already, don't try to upload anything.
    if not job_context.get("output_file", None):
        logger.error("Was told to upload a smash result without an output_file.")
        return job_context

    try:
        if job_context.get("upload", True) and settings.RUNNING_IN_CLOUD:
            s3_client = boto3.client('s3')

            # Note that file expiry is handled by the S3 object lifecycle,
            # managed by terraform.
            s3_client.upload_file(
                    job_context["output_file"],
                    RESULTS_BUCKET,
                    job_context["output_file"].split('/')[-1],
                    ExtraArgs={'ACL':'public-read'}
                )
            result_url = ("https://s3.amazonaws.com/" + RESULTS_BUCKET + "/" +
                          job_context["output_file"].split('/')[-1])

            job_context["result_url"] = result_url

            logger.debug("Result uploaded!",
                    result_url=job_context["result_url"]
                )

            job_context["dataset"].s3_bucket = RESULTS_BUCKET
            job_context["dataset"].s3_key = job_context["output_file"].split('/')[-1]
            job_context["dataset"].size_in_bytes = calculate_file_size(job_context["output_file"])
            job_context["dataset"].sha1 = calculate_sha1(job_context["output_file"])

            job_context["dataset"].save()

            # File is uploaded, we can delete the local.
            try:
                os.remove(job_context["output_file"])
            except OSError:
                pass

    except Exception as e:
        logger.exception("Failed to upload smash result file.", file=job_context["output_file"])
        job_context['job'].success = False
        job_context['job'].failure_reason = "Failure reason: " + str(e)
        # Delay failing this pipeline until the failure notify has been sent
        # job_context['success'] = False

    return job_context

def _notify(job_context: Dict) -> Dict:
    """ Use AWS SES to notify a user of a smash result.. """

    ##
    # SES
    ##
    if job_context.get("upload", True) and settings.RUNNING_IN_CLOUD:
        # Link to the dataset page, where the user can re-try the download job
        dataset_url = 'https://www.refine.bio/dataset/' + str(job_context['dataset'].id)

        # Send a notification to slack when a dataset fails to be processed
        if job_context['job'].failure_reason not in ['', None]:
            try:
                requests.post(
                    "https://hooks.slack.com/services/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",
                    json={
                        'fallback': 'Dataset failed processing.',
                        'title': 'Dataset failed processing',
                        'title_link': dataset_url,
                        "attachments":[
                            {
                                "color": "warning",
                                "text": job_context['job'].failure_reason,
                                'author_name': job_context["dataset"].email_address,
                                'fields': [
                                    {
                                        'title': 'Dataset id',
                                        'value': str(job_context['dataset'].id)
                                    }
                                ]
                            }
                        ]
                    },
                    headers={'Content-Type': 'application/json'},
                    timeout=10
                )
            except Exception as e:
                logger.warn(e) # It doens't really matter if this didn't work
                pass

        # Don't send an email if we don't have address.
        if job_context["dataset"].email_address:
            SENDER = "Refine.bio Mail Robot <noreply@refine.bio>"
            RECIPIENT = job_context["dataset"].email_address
            AWS_REGION = "us-east-1"
            CHARSET = "UTF-8"


            if job_context['job'].failure_reason not in ['', None]:
                SUBJECT = "There was a problem processing your refine.bio dataset :("
                BODY_TEXT = "We tried but were unable to process your requested dataset. Error was: \n\n" + str(job_context['job'].failure_reason) + "\nDataset ID: " + str(job_context['dataset'].id) + "\n We have been notified and are looking into the problem. \n\nSorry!"

                ERROR_EMAIL_TITLE = quote('I can\'t download my dataset')
                ERROR_EMAIL_BODY = quote("""
                [What browser are you using?]
                [Add details of the issue you are facing]

                ---
                """ + str(job_context['dataset'].id))

                FORMATTED_HTML = BODY_ERROR_HTML.replace('REPLACE_DATASET_URL', dataset_url)\
                                                .replace('REPLACE_ERROR_TEXT', job_context['job'].failure_reason)\
                                                .replace('REPLACE_NEW_ISSUE', 'https://github.com/AlexsLemonade/refinebio/issues/new?title={0}&body={1}&labels=bug'.format(ERROR_EMAIL_TITLE, ERROR_EMAIL_BODY))\
                                                .replace('REPLACE_MAILTO', 'mailto:ccdl@alexslemonade.org?subject={0}&body={1}'.format(ERROR_EMAIL_TITLE, ERROR_EMAIL_BODY))
                job_context['success'] = False
            else:
                SUBJECT = "Your refine.bio Dataset is Ready!"
                BODY_TEXT = "Hot off the presses:\n\n" + dataset_url + "\n\nLove!,\nThe refine.bio Team"
                FORMATTED_HTML = BODY_HTML.replace('REPLACE_DOWNLOAD_URL', dataset_url)\
                                          .replace('REPLACE_DATASET_URL', dataset_url)

            # Try to send the email.
            try:

                # Create a new SES resource and specify a region.
                client = boto3.client('ses', region_name=AWS_REGION)

                #Provide the contents of the email.
                response = client.send_email(
                    Destination={
                        'ToAddresses': [
                            RECIPIENT,
                        ],
                    },
                    Message={
                        'Body': {
                            'Html': {
                                'Charset': CHARSET,
                                'Data': FORMATTED_HTML,
                            },
                            'Text': {
                                'Charset': CHARSET,
                                'Data': BODY_TEXT,
                            },
                        },
                        'Subject': {
                            'Charset': CHARSET,
                            'Data': SUBJECT,
                        }
                    },
                    Source=SENDER,
                )
            # Display an error if something goes wrong.
            except ClientError as e:
                logger.warn("ClientError while notifying.", exc_info=1, client_error_message=e.response['Error']['Message'])
                job_context['job'].success = False
                job_context['job'].failure_reason = e.response['Error']['Message']
                job_context['success'] = False
                return job_context
            except Exception as e:
                logger.warn("General failure when trying to send email.", exc_info=1, result_url=job_context["result_url"])
                job_context['job'].success = False
                job_context['job'].failure_reason = str(e)
                job_context['success'] = False
                return job_context

            job_context["dataset"].email_sent = True
            job_context["dataset"].save()

    # Handle non-cloud too
    if job_context['job'].failure_reason:
        job_context['success'] = False

    return job_context

def _update_result_objects(job_context: Dict) -> Dict:
    """Closes out the dataset object."""

    dataset = job_context["dataset"]
    dataset.is_processing = False
    dataset.is_processed = True
    dataset.is_available = True
    dataset.expires_on = timezone.now() + timedelta(days=7)
    dataset.save()

    job_context['success'] = True

    return job_context

def smash(job_id: int, upload=True) -> None:
    """ Main Smasher interface """

    pipeline = Pipeline(name=PipelineEnum.SMASHER.value)
    return utils.run_pipeline({ "job_id": job_id,
                                "upload": upload,
                                "pipeline": pipeline
                            },
                       [utils.start_job,
                        smashing_utils.prepare_files,
                        _smash_all,
                        _upload,
                        _notify,
                        _update_result_objects,
                        utils.end_job])<|MERGE_RESOLUTION|>--- conflicted
+++ resolved
@@ -119,371 +119,6 @@
     log_state("end prepare files", job_context["job"], start_prepare_files)
     return job_context
 
-
-<<<<<<< HEAD
-def _add_annotation_column(annotation_columns, column_name):
-    """Add annotation column names in place.
-    Any column_name that starts with "refinebio_" will be skipped.
-    """
-
-    if not column_name.startswith("refinebio_"):
-        annotation_columns.add(column_name)
-
-
-def _get_tsv_columns(samples_metadata):
-    """Returns an array of strings that will be written as a TSV file's
-    header. The columns are based on fields found in samples_metadata.
-
-    Some nested annotation fields are taken out as separate columns
-    because they are more important than the others.
-    """
-    tsv_start = log_state("start get tsv columns")
-    refinebio_columns = set()
-    annotation_columns = set()
-    for sample_metadata in samples_metadata.values():
-        for meta_key, meta_value in sample_metadata.items():
-            if meta_key != 'refinebio_annotations':
-                refinebio_columns.add(meta_key)
-                continue
-
-            # Decompose sample_metadata["annotations"], which is an array of annotations!
-            for annotation in meta_value:
-                for annotation_key, annotation_value in annotation.items():
-                    # For ArrayExpress samples, take out the fields
-                    # nested in "characteristic" as separate columns.
-                    if (sample_metadata.get('refinebio_source_database', '') == "ARRAY_EXPRESS"
-                        and annotation_key == "characteristic"):
-                        for pair_dict in annotation_value:
-                            if 'category' in pair_dict and 'value' in pair_dict:
-                                _add_annotation_column(annotation_columns, pair_dict['category'])
-                    # For ArrayExpress samples, also take out the fields
-                    # nested in "variable" as separate columns.
-                    elif (sample_metadata.get('refinebio_source_database', '') == "ARRAY_EXPRESS"
-                          and annotation_key == "variable"):
-                        for pair_dict in annotation_value:
-                            if 'name' in pair_dict and 'value' in pair_dict:
-                                _add_annotation_column(annotation_columns, pair_dict['name'])
-                    # For ArrayExpress samples, skip "source" field
-                    elif (sample_metadata.get('refinebio_source_database', '') == "ARRAY_EXPRESS"
-                          and annotation_key == "source"):
-                        continue
-                    # For GEO samples, take out the fields nested in
-                    # "characteristics_ch1" as separate columns.
-                    elif (sample_metadata.get('refinebio_source_database', '') == "GEO"
-                          and annotation_key == "characteristics_ch1"): # array of strings
-                        for pair_str in annotation_value:
-                            if ':' in pair_str:
-                                tokens = pair_str.split(':', 1)
-                                _add_annotation_column(annotation_columns, tokens[0])
-                    # Saves all other annotation fields in separate columns
-                    else:
-                        _add_annotation_column(annotation_columns, annotation_key)
-
-    # Return sorted columns, in which "refinebio_accession_code" and "experiment_accession" are
-    # always first, followed by the other refinebio columns (in alphabetic order), and
-    # annotation columns (in alphabetic order) at the end.
-    refinebio_columns.discard('refinebio_accession_code')
-    log_state("end get tsv columns", tsv_start)
-    return ['refinebio_accession_code', 'experiment_accession'] + sorted(refinebio_columns) \
-        + sorted(annotation_columns)
-
-
-def _add_annotation_value(row_data, col_name, col_value, sample_accession_code):
-    """Adds a new `col_name` key whose value is `col_value` to row_data.
-    If col_name already exists in row_data with different value, print
-    out a warning message.
-    """
-    annotation_start = log_state("start add annotation value")
-    # Generate a warning message if annotation field name starts with
-    # "refinebio_".  This should rarely (if ever) happen.
-    if col_name.startswith("refinebio_"):
-        logger.warning(
-            "Annotation value skipped",
-            annotation_field=col_name,
-            annotation_value=col_value,
-            sample_accession_code=sample_accession_code
-        )
-    elif col_name not in row_data:
-        row_data[col_name] = col_value
-    # Generate a warning message in case of conflicts of annotation values.
-    # (Requested by Dr. Jackie Taroni)
-    elif row_data[col_name] != col_value:
-        logger.warning(
-            "Conflict of values found in column %s: %s vs. %s" % (
-                col_name, row_data[col_name], col_value),
-            sample_accession_code=sample_accession_code
-        )
-    log_state("end add annotation value", annotation_start)
-
-
-def _get_experiment_accession(sample_accession_code, dataset_data):
-    for experiment_accession, samples in dataset_data.items():
-        if sample_accession_code in samples:
-            return experiment_accession
-    return ""  # Should never happen, because the sample is by definition in the dataset
-
-
-def _get_tsv_row_data(sample_metadata, dataset_data):
-    """Returns field values based on input sample_metadata.
-
-    Some annotation fields are treated specially because they are more
-    important.  See `_get_tsv_columns` function above for details.
-    """
-
-    sample_accession_code = sample_metadata.get('refinebio_accession_code', '')
-    row_data = dict()
-    for meta_key, meta_value in sample_metadata.items():
-        # If the field is a refinebio-specific field, simply copy it.
-        if meta_key != 'refinebio_annotations':
-            row_data[meta_key] = meta_value
-            continue
-
-        # Decompose sample_metadata["refinebio_annotations"], which is
-        # an array of annotations.
-        for annotation in meta_value:
-            for annotation_key, annotation_value in annotation.items():
-                # "characteristic" in ArrayExpress annotation
-                if (sample_metadata.get('refinebio_source_database', '') == "ARRAY_EXPRESS"
-                    and annotation_key == "characteristic"):
-                    for pair_dict in annotation_value:
-                        if 'category' in pair_dict and 'value' in pair_dict:
-                            col_name, col_value = pair_dict['category'], pair_dict['value']
-                            _add_annotation_value(row_data, col_name, col_value,
-                                                  sample_accession_code)
-                # "variable" in ArrayExpress annotation
-                elif (sample_metadata.get('refinebio_source_database', '') == "ARRAY_EXPRESS"
-                      and annotation_key == "variable"):
-                    for pair_dict in annotation_value:
-                        if 'name' in pair_dict and 'value' in pair_dict:
-                            col_name, col_value = pair_dict['name'], pair_dict['value']
-                            _add_annotation_value(row_data, col_name, col_value,
-                                                  sample_accession_code)
-                 # Skip "source" field ArrayExpress sample's annotation
-                elif (sample_metadata.get('refinebio_source_database', '') == "ARRAY_EXPRESS"
-                      and annotation_key == "source"):
-                    continue
-                # "characteristics_ch1" in GEO annotation
-                elif (sample_metadata.get('refinebio_source_database', '') == "GEO"
-                      and annotation_key == "characteristics_ch1"): # array of strings
-                    for pair_str in annotation_value:
-                        if ':' in pair_str:
-                            col_name, col_value = pair_str.split(':', 1)
-                            col_value = col_value.strip()
-                            _add_annotation_value(row_data, col_name, col_value,
-                                                  sample_accession_code)
-                # If annotation_value includes only a 'name' key, extract its value directly:
-                elif (isinstance(annotation_value, dict)
-                      and len(annotation_value) == 1 and 'name' in annotation_value):
-                    _add_annotation_value(row_data, annotation_key, annotation_value['name'],
-                                          sample_accession_code)
-                # If annotation_value is a single-element array, extract the element directly:
-                elif isinstance(annotation_value, list) and len(annotation_value) == 1:
-                    _add_annotation_value(row_data, annotation_key, annotation_value[0],
-                                          sample_accession_code)
-                # Otherwise save all annotation fields in separate columns
-                else:
-                    _add_annotation_value(row_data, annotation_key, annotation_value,
-                                          sample_accession_code)
-
-    row_data["experiment_accession"] = _get_experiment_accession(sample_accession_code,
-                                                                 dataset_data)
-
-    return row_data
-
-
-def _write_tsv_json(job_context, metadata, smash_path):
-    """Writes tsv files on disk.
-    If the dataset is aggregated by species, also write species-level
-    JSON file.
-    """
-
-    # Uniform TSV header per dataset
-    columns = _get_tsv_columns(metadata['samples'])
-
-    # Per-Experiment Metadata
-    if job_context["dataset"].aggregate_by == "EXPERIMENT":
-        tsv_paths = []
-        for experiment_title, experiment_data in metadata['experiments'].items():
-            experiment_dir = smash_path + experiment_title + '/'
-            experiment_dir = experiment_dir.encode('ascii', 'ignore')
-            os.makedirs(experiment_dir, exist_ok=True)
-            tsv_path = experiment_dir.decode("utf-8") + 'metadata_' + experiment_title + '.tsv'
-            tsv_path = tsv_path.encode('ascii', 'ignore')
-            tsv_paths.append(tsv_path)
-            with open(tsv_path, 'w', encoding='utf-8') as tsv_file:
-                dw = csv.DictWriter(tsv_file, columns, delimiter='\t')
-                dw.writeheader()
-                for sample_accession_code, sample_metadata in metadata['samples'].items():
-                    if sample_accession_code in experiment_data['sample_accession_codes']:
-                        row_data = _get_tsv_row_data(sample_metadata, job_context["dataset"].data)
-                        dw.writerow(row_data)
-        return tsv_paths
-    # Per-Species Metadata
-    elif job_context["dataset"].aggregate_by == "SPECIES":
-        tsv_paths = []
-        for species in job_context['input_files'].keys():
-            species_dir = smash_path + species + '/'
-            os.makedirs(species_dir, exist_ok=True)
-            samples_in_species = []
-            tsv_path = species_dir + "metadata_" + species + '.tsv'
-            tsv_paths.append(tsv_path)
-            with open(tsv_path, 'w', encoding='utf-8') as tsv_file:
-                dw = csv.DictWriter(tsv_file, columns, delimiter='\t')
-                dw.writeheader()
-                for sample_metadata in metadata['samples'].values():
-                    if sample_metadata.get('refinebio_organism', '') == species:
-                        row_data = _get_tsv_row_data(sample_metadata, job_context["dataset"].data)
-                        dw.writerow(row_data)
-                        samples_in_species.append(sample_metadata)
-
-            # Writes a json file for current species:
-            if len(samples_in_species):
-                species_metadata = {
-                    'species': species,
-                    'samples': samples_in_species
-                }
-                json_path = species_dir + "metadata_" + species + '.json'
-                with open(json_path, 'w', encoding='utf-8') as json_file:
-                    json.dump(species_metadata, json_file, indent=4, sort_keys=True)
-        return tsv_paths
-    # All Metadata
-    else:
-        all_dir = smash_path + "ALL/"
-        os.makedirs(all_dir, exist_ok=True)
-        tsv_path = all_dir + 'metadata_ALL.tsv'
-        with open(tsv_path, 'w', encoding='utf-8') as tsv_file:
-            dw = csv.DictWriter(tsv_file, columns, delimiter='\t')
-            dw.writeheader()
-            for sample_metadata in metadata['samples'].values():
-                row_data = _get_tsv_row_data(sample_metadata, job_context["dataset"].data)
-                dw.writerow(row_data)
-        return [tsv_path]
-
-
-def _quantile_normalize(job_context: Dict, ks_check=True, ks_stat=0.001) -> Dict:
-    """
-    Apply quantile normalization.
-
-    """
-    # Prepare our QN target file
-    organism = job_context['organism']
-    qn_target = utils.get_most_recent_qn_target_for_organism(organism)
-
-    if not qn_target:
-        logger.error("Could not find QN target for Organism!",
-            organism=organism,
-            dataset_id=job_context['dataset'].id,
-            processor_job_id=job_context["job"].id,
-        )
-        job_context['dataset'].success = False
-        job_context['job'].failure_reason = "Could not find QN target for Organism: " + str(organism)
-        job_context['dataset'].failure_reason = "Could not find QN target for Organism: " + str(organism)
-        job_context['dataset'].save()
-        job_context['job'].success = False
-        job_context['failure_reason'] = "Could not find QN target for Organism: " + str(organism)
-        return job_context
-    else:
-        qn_target_path = qn_target.sync_from_s3()
-        qn_target_frame = pd.read_csv(qn_target_path, sep='\t', header=None,
-                                      index_col=None, error_bad_lines=False)
-
-        # Prepare our RPy2 bridge
-        pandas2ri.activate()
-        preprocessCore = importr('preprocessCore')
-        as_numeric = rlang("as.numeric")
-        data_matrix = rlang('data.matrix')
-
-        # Convert the smashed frames to an R numeric Matrix
-        # and the target Dataframe into an R numeric Vector
-        target_vector = as_numeric(qn_target_frame[0])
-        merged_matrix = data_matrix(job_context['merged_no_qn'])
-
-        # Perform the Actual QN
-        reso = preprocessCore.normalize_quantiles_use_target(
-                                            x=merged_matrix,
-                                            target=target_vector,
-                                            copy=True
-                                        )
-
-        # Verify this QN, related: https://github.com/AlexsLemonade/refinebio/issues/599#issuecomment-422132009
-        set_seed = rlang("set.seed")
-        combn = rlang("combn")
-        ncol = rlang("ncol")
-        ks_test = rlang("ks.test")
-        which = rlang("which")
-
-        set_seed(123)
-
-        n = ncol(reso)[0]
-        m = 2
-        if n >= m:
-            combos = combn(ncol(reso), 2)
-
-            # Convert to NP, Shuffle, Return to R
-            ar = np.array(combos)
-            np.random.shuffle(np.transpose(ar))
-            nr, nc = ar.shape
-            combos = ro.r.matrix(ar, nrow=nr, ncol=nc)
-
-            # adapted from
-            # https://stackoverflow.com/questions/9661469/r-t-test-over-all-columns
-            # apply KS test to randomly selected pairs of columns (samples)
-            for i in range(1, min(ncol(combos)[0], 100)):
-                value1 = combos.rx(1, i)[0]
-                value2 = combos.rx(2, i)[0]
-
-                test_a = reso.rx(True, value1)
-                test_b = reso.rx(True, value2)
-
-                # RNA-seq has a lot of zeroes in it, which
-                # breaks the ks_test. Therefore we want to
-                # filter them out. To do this we drop the
-                # lowest half of the values. If there's
-                # still zeroes in there, then that's
-                # probably too many zeroes so it's okay to
-                # fail.
-                median_a = np.median(test_a)
-                median_b = np.median(test_b)
-
-                # `which` returns indices which are
-                # 1-indexed. Python accesses lists with
-                # zero-indexes, even if that list is
-                # actually an R vector. Therefore subtract
-                # 1 to account for the difference.
-                test_a = [test_a[i-1] for i in which(test_a > median_a)]
-                test_b = [test_b[i-1] for i in which(test_b > median_b)]
-
-                # The python list comprehension gives us a
-                # python list, but ks_test wants an R
-                # vector so let's go back.
-                test_a = as_numeric(test_a)
-                test_b = as_numeric(test_b)
-
-                ks_res = ks_test(test_a, test_b)
-                statistic = ks_res.rx('statistic')[0][0]
-                pvalue = ks_res.rx('p.value')[0][0]
-
-                job_context['ks_statistic'] = statistic
-                job_context['ks_pvalue'] = pvalue
-
-                # We're unsure of how strigent to be about
-                # the pvalue just yet, so we're extra lax
-                # rather than failing tons of tests. This may need tuning.
-                if ks_check:
-                    if statistic > ks_stat or pvalue < 0.8:
-                        job_context['ks_warning'] = ("Failed Kolmogorov Smirnov test! Stat: " +
-                                        str(statistic) + ", PVal: " + str(pvalue))
-        else:
-            logger.warning("Not enough columns to perform KS test - either bad smash or single saple smash.",
-                dataset_id=job_context['dataset'].id)
-
-        # And finally convert back to Pandas
-        ar = np.array(reso)
-        new_merged = pd.DataFrame(ar, columns=job_context['merged_no_qn'].columns, index=job_context['merged_no_qn'].index)
-        job_context['merged_qn'] = new_merged
-        merged = new_merged
-    return job_context
-
 def downlad_computed_file(item):
     """ this function downloads the latest computed file sent in it's arguments,
     its used to parallelize the download of all files. """
@@ -495,8 +130,6 @@
         logger.exception('Failed to sync computed file', computed_file_id=latest_computed_file.pk)
         pass
 
-=======
->>>>>>> 1685f83a
 def sync_quant_files(output_path, files_sample_tuple, job_context: Dict):
     """ Takes a list of ComputedFiles and copies the ones that are quant files to the provided directory.
         Returns the total number of samples that were included """
