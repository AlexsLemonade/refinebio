--- conflicted
+++ resolved
@@ -1,9 +1,5 @@
 import os
-<<<<<<< HEAD
 from django.test import TestCase, tag
-=======
-from django.test import TestCase
->>>>>>> cfe20660
 from data_refinery_common.models import (
     ProcessorJob,
     OriginalFile,
@@ -11,11 +7,7 @@
     ComputationalResult,
     ComputedFile
 )
-<<<<<<< HEAD
 from data_refinery_workers.processors import array_express
-=======
-from data_refinery_workers.processors import array_express, utils
->>>>>>> cfe20660
 
 def prepare_ba_job():
     pj = ProcessorJob()
@@ -55,10 +47,7 @@
 
 class AffyToPCLTestCase(TestCase):
 
-<<<<<<< HEAD
     @tag("affymetrix")
-    def test_affy_to_pcl(self):
-=======
     def test_affy_to_pcl(self):
         """ """
         job = prepare_ba_job()
@@ -73,8 +62,8 @@
         os.remove(ComputedFile.objects.all()[0].absolute_file_path)
         ComputationalResult.objects.all()[0].delete() # ComputedFile deleted by cascade
 
+    @tag("affymetrix")
     def test_affy_to_pcl_no_brainarray(self):
->>>>>>> cfe20660
         """ """
         job = prepare_non_ba_job()
         array_express.affy_to_pcl(job.pk)
