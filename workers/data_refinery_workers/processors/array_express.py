from __future__ import absolute_import, unicode_literals
from typing import Dict
import rpy2.robjects as ro
from celery import shared_task
from celery.utils.log import get_task_logger
from data_refinery_workers.processors import utils
from data_refinery_common import file_management
import logging

logger = get_task_logger(__name__)


def cel_to_pcl(kwargs: Dict):
    """Process .CEL files to .PCL format using R.

    Moves the .CEL file from the raw directory to the temp directory,
    calls ProcessCelFiles, uploads the processed file, and cleans up
    the raw/temp files. Because it uses the file_management module
    this works seamlessly whether S3 is being used or not.
    """
    # Array Express processor jobs have one batch per job.
    batch = kwargs["batches"][0]

    try:
        file_management.download_raw_file(batch)
    except Exception:
        logging.exception("Exception caught while retrieving %s for batch %d during Job #%d.",
                          file_management.get_raw_path(batch),
                          batch.id,
                          kwargs["job_id"])
        kwargs["success"] = False
        return kwargs
<<<<<<< HEAD

    raw_file = file_management.get_temp_pre_path(batch)
    processed_file = file_management.get_temp_post_path(batch)

    # It's necessary to load the foreach library before calling SCANfast
    # because it doesn't load the library before calling functions
    # from it.
    ro.r("library('foreach')")

    ro.r['::']('SCAN.UPC', 'SCANfast')(
        raw_file,
        processed_file
    )

    try:
        file_management.upload_processed_file(batch)
    except Exception:
        logging.exception(("Exception caught while uploading processed file %s for batch %d"
                           " during Job #%d."),
                          processed_file,
                          batch.id,
                          kwargs["job_id"])
        kwargs["success"] = False
        return kwargs
    finally:
        file_management.remove_temp_directory(batch)

=======

    temp_dir = file_management.get_temp_dir(batch)
    output_file = file_management.get_temp_post_path(batch)

    ro.r('source("/home/user/r_processors/cel_to_pcl.R")')
    ro.r['ProcessCelFiles'](
        temp_dir,
        "Hs",  # temporary until organism handling is more defined
        output_file)

    try:
        file_management.upload_processed_file(batch)
    except Exception:
        logging.exception(("Exception caught while uploading processed file %s for batch %d"
                           " during Job #%d."),
                          output_file,
                          batch.id,
                          kwargs["job_id"])
        kwargs["success"] = False
        return kwargs
    finally:
        file_management.remove_temp_directory(batch)

>>>>>>> 26144701
    try:
        file_management.remove_raw_files(batch)
    except:
        # If we fail to remove the raw files, the job is still done
        # enough to call a success. However logging will be important
        # so the problem can be identified and the raw files cleaned up.
        logging.exception(("Exception caught while uploading processed file %s for batch %d"
                           " during Job #%d."),
<<<<<<< HEAD
                          processed_file,
=======
                          output_file,
>>>>>>> 26144701
                          batch.id,
                          kwargs["job_id"])

    kwargs["success"] = True
    return kwargs


@shared_task
def affy_to_pcl(job_id):
    utils.run_pipeline({"job_id": job_id},
                       [utils.start_job,
                        cel_to_pcl,
                        utils.end_job])<|MERGE_RESOLUTION|>--- conflicted
+++ resolved
@@ -30,7 +30,6 @@
                           kwargs["job_id"])
         kwargs["success"] = False
         return kwargs
-<<<<<<< HEAD
 
     raw_file = file_management.get_temp_pre_path(batch)
     processed_file = file_management.get_temp_post_path(batch)
@@ -58,31 +57,6 @@
     finally:
         file_management.remove_temp_directory(batch)
 
-=======
-
-    temp_dir = file_management.get_temp_dir(batch)
-    output_file = file_management.get_temp_post_path(batch)
-
-    ro.r('source("/home/user/r_processors/cel_to_pcl.R")')
-    ro.r['ProcessCelFiles'](
-        temp_dir,
-        "Hs",  # temporary until organism handling is more defined
-        output_file)
-
-    try:
-        file_management.upload_processed_file(batch)
-    except Exception:
-        logging.exception(("Exception caught while uploading processed file %s for batch %d"
-                           " during Job #%d."),
-                          output_file,
-                          batch.id,
-                          kwargs["job_id"])
-        kwargs["success"] = False
-        return kwargs
-    finally:
-        file_management.remove_temp_directory(batch)
-
->>>>>>> 26144701
     try:
         file_management.remove_raw_files(batch)
     except:
@@ -91,11 +65,7 @@
         # so the problem can be identified and the raw files cleaned up.
         logging.exception(("Exception caught while uploading processed file %s for batch %d"
                            " during Job #%d."),
-<<<<<<< HEAD
                           processed_file,
-=======
-                          output_file,
->>>>>>> 26144701
                           batch.id,
                           kwargs["job_id"])
 
