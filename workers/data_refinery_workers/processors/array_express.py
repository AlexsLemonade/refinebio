--- conflicted
+++ resolved
@@ -11,18 +11,11 @@
 
 logger = get_and_configure_logger(__name__)
 
-<<<<<<< HEAD
 
-def _prepare_files(job_context: Dict) -> Dict:
-    """Moves the .CEL file from the raw directory to the temp directory
-
-    Also adds the keys input_file and output_file to job_context so
-=======
 def _prepare_files(job_context: Dict) -> Dict:
     """Moves the CEL file from the raw directory to the temp directory.
 
     Also adds the keys "input_file" and "output_file" to job_context so
->>>>>>> 81c86ca1
     everything is prepared for processing.
     """
     # Array Express processor jobs have only one batch per job.
@@ -31,17 +24,11 @@
     try:
         file_management.download_raw_file(batch)
     except Exception:
-<<<<<<< HEAD
         logger.exception("Exception caught while retrieving raw file %s",
                          file_management.get_raw_path(batch),
                          processor_job=job_context["job_id"],
                          batch=batch.id)
-=======
-        logging.exception(("Exception caught while retrieving raw file "
-                           "%s for batch %d during Processor Job #%d."),
-                          file_management.get_raw_path(batch),
-                          batch.id, job_context["job_id"])
->>>>>>> 81c86ca1
+
         failure_template = "Exception caught while retrieving raw file {}"
         job_context["job"].failure_reason = failure_template.format(batch.name)
         job_context["success"] = False
@@ -64,19 +51,11 @@
         # Array Express processor jobs have only one batch per job.
         file_management.remove_temp_directory(job_context["batches"][0])
 
-<<<<<<< HEAD
         error_template = ("Unable to read Affy header in input file {0}"
                           " while running AFFY_TO_PCL due to error: {1}")
         error_message = error_template.format(input_file, str(e))
         logger.error(error_message, processor_job=job_context["job"].id)
         job_context["job"].failure_reason = error_message
-=======
-        base_error_template = "unable to read Affy header in input file {0} due to error: {1}"
-        base_error_message = base_error_template.format(input_file, str(e))
-        log_message = "Processor Job %d running AFFY_TO_PCL pipeline " + base_error_message
-        logger.error(log_message, job_context["job"].id)
-        job_context["job"].failure_reason = base_error_message
->>>>>>> 81c86ca1
         job_context["success"] = False
         return job_context
 
@@ -121,7 +100,6 @@
             probeSummaryPackage=job_context["brainarray_package"]
         )
     except RRuntimeError as e:
-<<<<<<< HEAD
         error_template = ("Encountered error in R code while running AFFY_TO_PCL"
                           " pipeline during processing of {0}: {1}")
         error_message = error_template.format(input_file, str(e))
@@ -130,14 +108,6 @@
         job_context["success"] = False
         return job_context
     finally:
-=======
-        base_error_template = "encountered error in R code while processing {0}: {1}"
-        base_error_message = base_error_template.format(input_file, str(e))
-        log_message = "Processor Job %d running AFFY_TO_PCL pipeline " + base_error_message
-        logger.error(log_message, job_context["job_id"])
-        job_context["job"].failure_reason = base_error_message
-        job_context["success"] = False
->>>>>>> 81c86ca1
         # Array Express processor jobs have only one batch per job.
         file_management.remove_temp_directory(job_context["batches"][0])
 
