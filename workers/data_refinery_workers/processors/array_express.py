from __future__ import absolute_import, unicode_literals
import string
from typing import Dict
import rpy2.robjects as ro
from celery import shared_task
from celery.utils.log import get_task_logger
from data_refinery_workers.processors import utils
from data_refinery_common import file_management
import logging

logger = get_task_logger(__name__)


<<<<<<< HEAD
def cel_to_pcl(kwargs: Dict) -> Dict:
=======
PACKAGE_NAME_CORRECTIONS = {
    "hugene10stv1hsentrezgprobe": "hugene10sthsentrezgprobe"
}


def cel_to_pcl(kwargs: Dict):
>>>>>>> 4f019937
    """Process .CEL files to .PCL format using R.

    Moves the .CEL file from the raw directory to the temp directory,
    calls ProcessCelFiles, uploads the processed file, and cleans up
    the raw/temp files. Because it uses the file_management module
    this works seamlessly whether S3 is being used or not.
    """
    # Array Express processor jobs have one batch per job.
    batch = kwargs["batches"][0]

    try:
        file_management.download_raw_file(batch)
    except Exception:
        logging.exception("Exception caught while retrieving %s for batch %d during Job #%d.",
                          file_management.get_raw_path(batch),
                          batch.id,
                          kwargs["job_id"])
        kwargs["success"] = False
        return kwargs

    input_file = file_management.get_temp_pre_path(batch)
    output_file = file_management.get_temp_post_path(batch)

    header = ro.r['::']('affyio', 'read.celfile.header')(input_file)

    # header is a list of vectors. [0][0] contains the package name.
    punctuation_table = str.maketrans(dict.fromkeys(string.punctuation))
    package_name = header[0][0].translate(punctuation_table).lower()
<<<<<<< HEAD
    # Headers can contain the version "v1" or "v2", which doesn't
    # appear in the brainarray package name. This replacement is
    # brittle, but the list of brainarray packages is relatively short
    # and we can monitor what packages are added to it and modify
    # accordingly. So far "v1" and "v2" are the only known versions
    # which must be accomodated in this way.
    package_name_without_version = package_name.replace("v1", "").replace("v2", "")
    brainarray_package = package_name_without_version + "hsentrezgprobe"

    # Prevents:
    # RRuntimeWarning: There were 50 or more warnings (use warnings()
    # to see the first 50)
    ro.r("options(warn=1)")
=======
    brainarray_package = package_name + "hsentrezgprobe"

    # Some CEL headers have a v1 in the package name which is not part
    # of the brainararry package name. We have a table which corrects
    # for this.
    if brainarray_package in PACKAGE_NAME_CORRECTIONS:
        brainarray_package = PACKAGE_NAME_CORRECTIONS[brainarray_package]
>>>>>>> 4f019937

    # It's necessary to load the foreach library before calling SCANfast
    # because it doesn't load the library before calling functions
    # from it.
    ro.r("library('foreach')")

    ro.r['::']('SCAN.UPC', 'SCANfast')(
        input_file,
        output_file,
        probeSummaryPackage=brainarray_package
    )

    try:
        file_management.upload_processed_file(batch)
    except Exception:
        logging.exception(("Exception caught while uploading processed file %s for batch %d"
                           " during Job #%d."),
                          output_file,
                          batch.id,
                          kwargs["job_id"])
        kwargs["success"] = False
        return kwargs
    finally:
        file_management.remove_temp_directory(batch)

    try:
        file_management.remove_raw_files(batch)
    except:
        # If we fail to remove the raw files, the job is still done
        # enough to call a success. However logging will be important
        # so the problem can be identified and the raw files cleaned up.
        logging.exception(("Exception caught while removing raw files %s for batch %d"
                           " during Job #%d."),
                          output_file,
                          batch.id,
                          kwargs["job_id"])

    kwargs["success"] = True
    return kwargs


@shared_task
def affy_to_pcl(job_id: int) -> None:
    utils.run_pipeline({"job_id": job_id},
                       [utils.start_job,
                        cel_to_pcl,
                        utils.end_job])<|MERGE_RESOLUTION|>--- conflicted
+++ resolved
@@ -11,16 +11,12 @@
 logger = get_task_logger(__name__)
 
 
-<<<<<<< HEAD
-def cel_to_pcl(kwargs: Dict) -> Dict:
-=======
 PACKAGE_NAME_CORRECTIONS = {
     "hugene10stv1hsentrezgprobe": "hugene10sthsentrezgprobe"
 }
 
 
-def cel_to_pcl(kwargs: Dict):
->>>>>>> 4f019937
+def cel_to_pcl(kwargs: Dict) -> Dict:
     """Process .CEL files to .PCL format using R.
 
     Moves the .CEL file from the raw directory to the temp directory,
@@ -49,7 +45,6 @@
     # header is a list of vectors. [0][0] contains the package name.
     punctuation_table = str.maketrans(dict.fromkeys(string.punctuation))
     package_name = header[0][0].translate(punctuation_table).lower()
-<<<<<<< HEAD
     # Headers can contain the version "v1" or "v2", which doesn't
     # appear in the brainarray package name. This replacement is
     # brittle, but the list of brainarray packages is relatively short
@@ -63,15 +58,6 @@
     # RRuntimeWarning: There were 50 or more warnings (use warnings()
     # to see the first 50)
     ro.r("options(warn=1)")
-=======
-    brainarray_package = package_name + "hsentrezgprobe"
-
-    # Some CEL headers have a v1 in the package name which is not part
-    # of the brainararry package name. We have a table which corrects
-    # for this.
-    if brainarray_package in PACKAGE_NAME_CORRECTIONS:
-        brainarray_package = PACKAGE_NAME_CORRECTIONS[brainarray_package]
->>>>>>> 4f019937
 
     # It's necessary to load the foreach library before calling SCANfast
     # because it doesn't load the library before calling functions
