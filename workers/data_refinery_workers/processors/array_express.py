--- conflicted
+++ resolved
@@ -30,11 +30,6 @@
                           kwargs["job_id"])
         kwargs["success"] = False
         return kwargs
-<<<<<<< HEAD
-
-    raw_file = file_management.get_temp_pre_path(batch)
-    processed_file = file_management.get_temp_post_path(batch)
-=======
 
     temp_dir = file_management.get_temp_dir(batch)
     output_file = file_management.get_temp_post_path(batch)
@@ -44,7 +39,6 @@
         temp_dir,
         "Hs",  # temporary until organism handling is more defined
         output_file)
->>>>>>> 26144701
 
     try:
         file_management.upload_processed_file(batch)
@@ -71,34 +65,6 @@
                           batch.id,
                           kwargs["job_id"])
 
-<<<<<<< HEAD
-    try:
-        file_management.upload_processed_file(batch)
-    except Exception:
-        logging.exception(("Exception caught while uploading processed file %s for batch %d"
-                           " during Job #%d."),
-                          processed_file,
-                          batch.id,
-                          kwargs["job_id"])
-        kwargs["success"] = False
-        return kwargs
-    finally:
-        file_management.remove_temp_directory(batch)
-
-    try:
-        file_management.remove_raw_files(batch)
-    except:
-        # If we fail to remove the raw files, the job is still done
-        # enough to call a success. However logging will be important
-        # so the problem can be identified and the raw files cleaned up.
-        logging.exception(("Exception caught while uploading processed file %s for batch %d"
-                           " during Job #%d."),
-                          processed_file,
-                          batch.id,
-                          kwargs["job_id"])
-
-=======
->>>>>>> 26144701
     kwargs["success"] = True
     return kwargs
 
