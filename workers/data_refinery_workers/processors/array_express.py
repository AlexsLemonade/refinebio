--- conflicted
+++ resolved
@@ -31,7 +31,6 @@
     # Array Express processor jobs have one batch per job.
     batch = kwargs["batches"][0]
 
-<<<<<<< HEAD
     try:
         file_management.download_raw_file(batch)
     except Exception:
@@ -42,21 +41,25 @@
         kwargs["success"] = False
         return kwargs
 
-    temp_dir = file_management.get_temp_dir(batch)
-    output_file = file_management.get_temp_post_path(batch)
+    raw_file = file_management.get_temp_pre_path(batch)
+    processed_file = file_management.get_temp_post_path(batch)
 
-    ro.r('source("/home/user/r_processors/cel_to_pcl.R")')
-    ro.r['ProcessCelFiles'](
-        temp_dir,
-        "Hs",  # temporary until organism handling is more defined
-        output_file)
+    # It's necessary to load the foreach library before calling SCANfast
+    # because it doesn't load the library before calling functions
+    # from it.
+    ro.r("library('foreach')")
+
+    ro.r['::']('SCAN.UPC', 'SCANfast')(
+        raw_file,
+        processed_file
+    )
 
     try:
         file_management.upload_processed_file(batch)
     except Exception:
         logging.exception(("Exception caught while uploading processed file %s for batch %d"
                            " during Job #%d."),
-                          output_file,
+                          processed_file,
                           batch.id,
                           kwargs["job_id"])
         kwargs["success"] = False
@@ -72,28 +75,9 @@
         # so the problem can be identified and the raw files cleaned up.
         logging.exception(("Exception caught while uploading processed file %s for batch %d"
                            " during Job #%d."),
-                          output_file,
+                          processed_file,
                           batch.id,
                           kwargs["job_id"])
-=======
-    raw_file = os.path.join(utils.ROOT_URI, "raw", batch.internal_location, batch.name)
-
-    target_directory = os.path.join(utils.ROOT_URI, "processed", batch.internal_location)
-    os.makedirs(target_directory, exist_ok=True)
-
-    processed_file = os.path.join(target_directory, batch.name.split(".")[0])
-    processed_file = processed_file + "." + batch.processed_format
-
-    # It's necessary to load the foreach library before calling SCANfast
-    # because it doesn't load the library before calling functions
-    # from it.
-    ro.r("library('foreach')")
-
-    ro.r['::']('SCAN.UPC', 'SCANfast')(
-        raw_file,
-        processed_file
-    )
->>>>>>> 397b962a
 
     kwargs["success"] = True
     return kwargs
