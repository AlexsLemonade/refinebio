from django.utils import timezone
from django.db import transaction
from retrying import retry
from typing import List, Dict

from data_refinery_common.utils import get_worker_id
from data_refinery_common.models import (
    DownloaderJob,
    ProcessorJob,
    Experiment,
    Sample,
    ExperimentAnnotation,
    ExperimentSampleAssociation,
    OriginalFile,
    ProcessorJobOriginalFileAssociation
)
from data_refinery_common.job_lookup import ProcessorPipeline, determine_processor_pipeline
from data_refinery_common.logging import get_and_configure_logger
from data_refinery_common.message_queue import send_job
from data_refinery_workers._version import __version__


logger = get_and_configure_logger(__name__)
JOB_DIR_PREFIX = "downloader_job_"


def start_job(job_id: int) -> DownloaderJob:
    """Record in the database that this job is being started.

    Retrieves the job from the database and returns it after marking
    it as started.
    """
    logger.info("Starting Downloader Job.", downloader_job=job_id)
    try:
        job = DownloaderJob.objects.get(id=job_id)
    except DownloaderJob.DoesNotExist:
        logger.error("Cannot find downloader job record.", downloader_job=job_id)
        raise

    job.worker_id = get_worker_id()
    job.worker_version = __version__
    job.start_time = timezone.now()
    job.save()

    return job


def end_downloader_job(job: DownloaderJob, success: bool):
    """
    Record in the database that this job has completed.
    """
    if success:
        logger.info("Downloader Job completed successfully.",
                    downloader_job=job.id)

    job.success = success
    job.end_time = timezone.now()
    job.save()


def create_processor_jobs_for_original_files(original_files: List[OriginalFile]):
    """
    Create a processor jobs and queue a processor task for samples related to an experiment.
    """
    for original_file in original_files:
        sample_object = original_file.samples.first()
        pipeline_to_apply = determine_processor_pipeline(sample_object)

<<<<<<< HEAD
        processor_job = ProcessorJob()

        if not pipeline:
            if not original_file.has_raw:
                processor_job.pipeline_applied = ProcessorPipeline.NO_OP.value
            else:
                if 'CEL' in original_file.filename.upper():
                    processor_job.pipeline_applied = ProcessorPipeline.AFFY_TO_PCL.value
                else:
                    processor_job.pipeline_applied = ProcessorPipeline.AGILENT_TWOCOLOR_TO_PCL.value
=======
        if pipeline_to_apply == ProcessorPipeline.NONE:
            logger.info("No valid processor pipeline found to apply to sample.",
                        sample=sample_object.id,
                        original_file=original_files[0].id)
>>>>>>> 9c8304b9
        else:
            processor_job = ProcessorJob()
            processor_job.pipeline_applied = pipeline_to_apply.value
            processor_job.save()

            assoc = ProcessorJobOriginalFileAssociation()
            assoc.original_file = original_file
            assoc.processor_job = processor_job
            assoc.save()

            send_job(pipeline_to_apply, processor_job.id)

<<<<<<< HEAD
        send_job(ProcessorPipeline[processor_job.pipeline_applied], processor_job)
=======
>>>>>>> 9c8304b9

def create_processor_job_for_original_files(original_files: List[OriginalFile]):
    """
    Create a processor job and queue a processor task for sample related to an experiment.

    """
    # For anything that has raw data there should only be one Sample per OriginalFile
    sample_object = original_files[0].samples.first()
    pipeline_to_apply = determine_processor_pipeline(sample_object)

    if pipeline_to_apply == ProcessorPipeline.NONE:
        logger.info("No valid processor pipeline found to apply to sample.",
                    sample=sample_object.id,
                    original_file=original_files[0].id)
    else:
        processor_job = ProcessorJob()
        processor_job.pipeline_applied = pipeline_to_apply.value
        processor_job.save()
        for original_file in original_files:
            assoc = ProcessorJobOriginalFileAssociation()
            assoc.original_file = original_file
            assoc.processor_job = processor_job
            assoc.save()

<<<<<<< HEAD
        assoc = ProcessorJobOriginalFileAssociation()
        assoc.original_file = original_file
        assoc.processor_job = processor_job
        assoc.save()

    send_job(ProcessorPipeline[processor_job.pipeline_applied], processor_job)
=======
        send_job(pipeline_to_apply, processor_job.id)
>>>>>>> 9c8304b9
<|MERGE_RESOLUTION|>--- conflicted
+++ resolved
@@ -66,23 +66,10 @@
         sample_object = original_file.samples.first()
         pipeline_to_apply = determine_processor_pipeline(sample_object)
 
-<<<<<<< HEAD
-        processor_job = ProcessorJob()
-
-        if not pipeline:
-            if not original_file.has_raw:
-                processor_job.pipeline_applied = ProcessorPipeline.NO_OP.value
-            else:
-                if 'CEL' in original_file.filename.upper():
-                    processor_job.pipeline_applied = ProcessorPipeline.AFFY_TO_PCL.value
-                else:
-                    processor_job.pipeline_applied = ProcessorPipeline.AGILENT_TWOCOLOR_TO_PCL.value
-=======
         if pipeline_to_apply == ProcessorPipeline.NONE:
             logger.info("No valid processor pipeline found to apply to sample.",
                         sample=sample_object.id,
                         original_file=original_files[0].id)
->>>>>>> 9c8304b9
         else:
             processor_job = ProcessorJob()
             processor_job.pipeline_applied = pipeline_to_apply.value
@@ -95,10 +82,6 @@
 
             send_job(pipeline_to_apply, processor_job.id)
 
-<<<<<<< HEAD
-        send_job(ProcessorPipeline[processor_job.pipeline_applied], processor_job)
-=======
->>>>>>> 9c8304b9
 
 def create_processor_job_for_original_files(original_files: List[OriginalFile]):
     """
@@ -123,13 +106,4 @@
             assoc.processor_job = processor_job
             assoc.save()
 
-<<<<<<< HEAD
-        assoc = ProcessorJobOriginalFileAssociation()
-        assoc.original_file = original_file
-        assoc.processor_job = processor_job
-        assoc.save()
-
-    send_job(ProcessorPipeline[processor_job.pipeline_applied], processor_job)
-=======
-        send_job(pipeline_to_apply, processor_job.id)
->>>>>>> 9c8304b9
+        send_job(pipeline_to_apply, processor_job.id)