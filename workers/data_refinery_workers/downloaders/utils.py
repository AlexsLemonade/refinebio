--- conflicted
+++ resolved
@@ -1,22 +1,14 @@
 import os
 import urllib
-<<<<<<< HEAD
+from retrying import retry
 from django.utils import timezone
 from django.db import transaction
-=======
-from retrying import retry
-from django.utils import timezone
->>>>>>> 629709fe
 from data_refinery_models.models import (
     Batch,
     BatchStatuses,
     DownloaderJob,
-<<<<<<< HEAD
     ProcessorJob,
     ProcessorJobsToBatches
-=======
-    ProcessorJob
->>>>>>> 629709fe
 )
 from data_refinery_workers.processors.processor_registry \
     import processor_pipeline_registry
@@ -37,45 +29,21 @@
     job.save()
 
 
-<<<<<<< HEAD
 def end_job(job: DownloaderJob, batches: Batch, success):
     """Record in the database that this job has completed.
     Create a processor job and queue a processor task for each batch
     if the job was successful."""
-    if success:
-        for batch in batches:
-            with transaction.atomic():
-                batch.status = BatchStatuses.DOWNLOADED.value
-                batch.save()
-
-                logger.info("Creating processor job for batch #%d.", batch.id)
-                processor_job = ProcessorJob()
-                processor_job.save()
-                processor_job_to_batch = ProcessorJobsToBatches(batch=batch,
-                                                                processor_job=processor_job)
-                processor_job_to_batch.save()
-                processor_task = processor_pipeline_registry[batch.pipeline_required]
-                processor_task.delay(processor_job.id)
-
-=======
-def end_job(job: DownloaderJob, batch: Batch, success):
-    """Record in the database that this job has completed,
-    create a processor job, and queue a processor task."""
->>>>>>> 629709fe
-    job.success = success
-    job.end_time = timezone.now()
-    job.save()
-
-<<<<<<< HEAD
-=======
     @retry(stop_max_attempt_number=3)
-    def save_batch_create_job():
+    def save_batch_create_job(batch):
         batch.status = BatchStatuses.DOWNLOADED.value
         batch.save()
 
-        logger.info("Creating processor job for batch #%d.", batch.id)
+        logger.debug("Creating processor job for batch #%d.", batch.id)
         processor_job = ProcessorJob(batch=batch)
         processor_job.save()
+        processor_job_to_batch = ProcessorJobsToBatches(batch=batch,
+                                                        processor_job=processor_job)
+        processor_job_to_batch.save()
         return processor_job
 
     @retry(stop_max_attempt_number=3)
@@ -83,11 +51,16 @@
         processor_task = processor_pipeline_registry[batch.pipeline_required]
         processor_task.delay(processor_job.id)
 
-    if batch is not None:
-        processor_job = save_batch_create_job()
-        queue_task(processor_job)
+    if success:
+        for batch in batches:
+            with transaction.atomic():
+                processor_job = save_batch_create_job(batch)
+                queue_task(processor_job)
 
->>>>>>> 629709fe
+    job.success = success
+    job.end_time = timezone.now()
+    job.save()
+
 
 def prepare_destination(batch: Batch):
     """Prepare the destination directory and return the full
