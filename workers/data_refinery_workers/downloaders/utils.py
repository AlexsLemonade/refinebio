--- conflicted
+++ resolved
@@ -65,23 +65,16 @@
 
         processor_job = ProcessorJob()
 
-<<<<<<< HEAD
         if not pipeline:
             if not original_file.has_raw:
-                processor_job.pipeline_applied = "NO_OP"
+                processor_job.pipeline_applied = ProcessorPipeline.NO_OP.value 
             else:
                 if 'CEL' in original_file.filename.upper():
-                    processor_job.pipeline_applied = "AFFY_TO_PCL"
+                    processor_job.pipeline_applied = ProcessorPipeline.AFFY_TO_PCL.value
                 else:
-                    processor_job.pipeline_applied = "AGILENT_TWOCOLOR_TO_PCL"
+                    processor_job.pipeline_applied = ProcessorPipeline.AGILENT_TWOCOLOR_TO_PCL.value
         else:
             processor_job.pipeline_applied = pipeline
-=======
-        if not original_file.has_raw:
-            processor_job.pipeline_applied = ProcessorPipeline.NO_OP.value
-        else:
-            processor_job.pipeline_applied = ProcessorPipeline.AFFY_TO_PCL.value
->>>>>>> d4eecaef
 
         # Save the Job and create the association
         processor_job.save()
