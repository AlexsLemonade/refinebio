from contextlib import closing
from typing import List
import os
import shutil
import subprocess
import time
import urllib.request

from data_refinery_common.logging import get_and_configure_logger
from data_refinery_common.models import (
    DownloaderJob,
    DownloaderJobOriginalFileAssociation,
    OriginalFile,
)
from data_refinery_common.utils import get_env_variable
from data_refinery_workers.downloaders import utils

logger = get_and_configure_logger(__name__)
LOCAL_ROOT_DIR = get_env_variable("LOCAL_ROOT_DIR", "/home/user/data_store")
# chunk_size is in bytes
CHUNK_SIZE = 1024 * 256


def _download_file(download_url: str,
                   downloader_job: DownloaderJob,
                   target_file_path: str,
                   force_ftp: bool=False) -> bool:
    """ Download file dispatcher. Dispatches to the FTP or Aspera downloader """

    # SRA files have Apsera downloads.
    if 'ftp.sra.ebi.ac.uk' in download_url and not force_ftp:
        # From: ftp://ftp.sra.ebi.ac.uk/vol1/fastq/ERR036/ERR036000/ERR036000_1.fastq.gz
        # To: era-fasp@fasp.sra.ebi.ac.uk:/vol1/fastq/ERR036/ERR036000/ERR036000_1.fastq.gz
        download_url = download_url.replace('ftp://', 'era-fasp@')
        download_url = download_url.replace('ftp', 'fasp')
        download_url = download_url.replace('.uk/', '.uk:/')

        return _download_file_aspera(download_url, downloader_job, target_file_path)
    else:
        return _download_file_ftp(download_url, downloader_job, target_file_path)


def _download_file_ftp(download_url: str, downloader_job: DownloaderJob, target_file_path: str) -> bool:
    """ Download a file to a location using FTP via urllib. """
    try:
        logger.debug("Downloading file from %s to %s via FTP.",
                     download_url,
                     target_file_path,
                     downloader_job=downloader_job.id)

        # Ancient unresolved bug. WTF python: https://bugs.python.org/issue27973
        urllib.request.urlcleanup()

        with closing(urllib.request.urlopen(download_url)) as request:
            with open(target_file_path, "wb") as target_file:
                shutil.copyfileobj(request, target_file, CHUNK_SIZE)

        urllib.request.urlcleanup()
    except Exception:
        logger.exception("Exception caught while downloading batch from the URL via FTP: %s",
                         download_url,
                         downloader_job=downloader_job.id)
        downloader_job.failure_reason = ("Exception caught while downloading "
                                         "batch from the URL via FTP: {}").format(download_url)
        return False

    return True


def _download_file_aspera(download_url: str,
                          downloader_job: DownloaderJob,
                          target_file_path: str,
                          attempt: int=0) -> bool:
    """ Download a file to a location using Aspera by shelling out to the `ascp` client. """

    try:
        logger.debug("Downloading file from %s to %s via Aspera.",
                     download_url,
                     target_file_path,
                     downloader_job=downloader_job.id)

        # aspera.sra.ebi.ac.uk users port 33001 for SSH communication
        # We are also NOT using encryption (-T) to avoid slowdown,
        # and we are not using any kind of rate limiting.
        command_str = ".aspera/cli/bin/ascp -P33001 -i .aspera/cli/etc/asperaweb_id_dsa.openssh {src} {dest}"
        formatted_command = command_str.format(src=download_url,
                                               dest=target_file_path)
        completed_command = subprocess.run(formatted_command.split(),
                                           stdout=subprocess.PIPE,
                                           stderr=subprocess.PIPE)

        # Something went wrong! Else, just fall through to returning True.
        if completed_command.returncode != 0:

<<<<<<< HEAD
            stderr = completed_command.stderr.decode().strip()
            logger.debug("Shell call of `%s` to ascp failed with error message: %s",
=======
            # Most likely, this is the "cannot authenticate" message,
            # which is because we've nuked ENA.
            stderr = str(completed_command.stderr).strip()
            logger.debug("Shell call to ascp failed with error message: %s\nCommand was: %s",
                         stderr,
>>>>>>> e360d6bd
                         formatted_command,
                         stderr,
                         downloader_job=downloader_job.id)

            # Sometimes, SRA fails mysteriously.
            # Wait a few minutes and try again.
            if attempt > 5:
                downloader_job.failure_reason = stderr
                return False
            else:
                time.sleep(30)
                return _download_file_aspera(download_url,
                                             downloader_job,
                                             target_file_path,
                                             attempt + 1
                                             )
    except Exception:
        logger.exception("Exception caught while downloading file from the URL via Aspera: %s",
                         download_url,
                         downloader_job=downloader_job.id)
        downloader_job.failure_reason = ("Exception caught while downloading "
                                         "file from the URL via Aspera: {}").format(download_url)
        return False

    # If Aspera has given a zero-byte file for some reason, let's back off and retry.
    if (not os.path.exists(target_file_path)) or (os.path.getsize(target_file_path) < 1):
        os.remove(target_file_path)
        if attempt > 5:
            downloader_job.failure_reason = "Got zero byte file from aspera after 5 attempts."
            return False

        logger.error("Got zero byte ascp download for target, retrying.",
                     target_url=download_url,
                     downloader_job=downloader_job.id)
        time.sleep(10)
        return _download_file_aspera(download_url,
                                     downloader_job,
                                     target_file_path,
                                     attempt + 1
                                     )
    return True


def _are_downloads_ready(original_file: OriginalFile) -> bool:
    """RNASeq reads can be paired. Makes sure both files are downloaded if applicable.
    """
    # This is a paired read. Make sure the other one is downloaded, this start the job
    if '_' in original_file.filename:
        split = original_file.filename.split('_')
        if '1' in split[1]:
            other_file = OriginalFile.objects.get(
                source_filename='_'.join([split[0], split[1].replace('1', '2')]))
        else:
            other_file = OriginalFile.objects.get(
                source_filename='_'.join([split[0], split[1].replace('2', '1')]))
        if not other_file.is_downloaded:
            logger.info("Need other file to download before starting paired read Salmon.")
            return False

    return True


def download_sra(job_id: int) -> None:
    """The main function for the SRA Downloader.

    Fairly straightforward, just downloads the file from SRA.
    """
    job = utils.start_job(job_id)
    file_assocs = DownloaderJobOriginalFileAssociation.objects.filter(downloader_job=job)

    downloaded_files = []
    for assoc in file_assocs:
        original_file = assoc.original_file

        if original_file.is_downloaded:
            logger.info("File already downloaded!",
                         original_file_id=original_file.id,
                         downloader_job=job_id)
            continue

        sample_accession_code = original_file.samples.first().accession_code
        exp_path = LOCAL_ROOT_DIR + '/' + job.accession_code
        samp_path = exp_path + '/' + sample_accession_code
        os.makedirs(exp_path, exist_ok=True)
        os.makedirs(samp_path, exist_ok=True)
        dl_file_path = samp_path + '/' + original_file.source_filename
        success = _download_file(original_file.source_url, job, dl_file_path)

        if success:
            original_file.is_downloaded = True
            original_file.absolute_file_path = dl_file_path
            original_file.filename = original_file.source_filename
            original_file.is_archive = False
            original_file.calculate_size()
            original_file.calculate_sha1()
            original_file.save()

            downloaded_files.append(original_file)
        else:
            break

    if success and _are_downloads_ready(downloaded_files[0]):
        utils.create_processor_job_for_original_files(downloaded_files, job)

    utils.end_downloader_job(job, success)<|MERGE_RESOLUTION|>--- conflicted
+++ resolved
@@ -92,16 +92,8 @@
         # Something went wrong! Else, just fall through to returning True.
         if completed_command.returncode != 0:
 
-<<<<<<< HEAD
             stderr = completed_command.stderr.decode().strip()
             logger.debug("Shell call of `%s` to ascp failed with error message: %s",
-=======
-            # Most likely, this is the "cannot authenticate" message,
-            # which is because we've nuked ENA.
-            stderr = str(completed_command.stderr).strip()
-            logger.debug("Shell call to ascp failed with error message: %s\nCommand was: %s",
-                         stderr,
->>>>>>> e360d6bd
                          formatted_command,
                          stderr,
                          downloader_job=downloader_job.id)
