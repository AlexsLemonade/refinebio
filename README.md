# Refine.bio [![Build Status](https://circleci.com/gh/AlexsLemonade/refinebio/tree/dev.svg?&style=shield)](https://circleci.com/gh/AlexsLemonade/refinebio/)

<!-- This section needs to be drastically improved -->
Refine.bio harmonizes petabytes of publicly available biological data into
ready-to-use datasets for cancer researchers and AI/ML scientists.

This README file is about building and running the refine.bio project source code.

If you're interested in simply using the service, you should [go to the website](https://www.refine.bio) or
[read the documentation](http://docs.refine.bio).

Refine.bio currently has four sub-projects contained within this repo:
- [common](./common) Contains code needed by both `foreman` and `workers`.
- [foreman](./foreman) Discovers data to download/process and manages jobs.
- [workers](./workers) Runs Downloader and Processor jobs.
- [infrasctructure](./infrastructure) Manages infrastructure for Refine.bio.

<!-- START doctoc generated TOC please keep comment here to allow auto update -->
<!-- DON'T EDIT THIS SECTION, INSTEAD RE-RUN doctoc TO UPDATE -->
## Table of Contents

- [Development](#development)
  - [Git Workflow](#git-workflow)
  - [Installation](#installation)
    - [Automatic](#automatic)
    - [Linux (Manual)](#linux-manual)
    - [Mac (Manual)](#mac-manual)
    - [Virtual Environment](#virtual-environment)
    - [Services](#services)
      - [Postgres](#postgres)
      - [Nomad](#nomad)
      - [ElasticSearch](#elasticsearch)
    - [Common Dependecies](#common-dependecies)
  - [Testing](#testing)
    - [API](#api)
    - [Common](#common)
    - [Foreman](#foreman)
    - [Workers](#workers)
  - [Style](#style)
  - [Gotchas](#gotchas)
    - [R](#r)
- [Running Locally](#running-locally)
  - [Surveyor Jobs](#surveyor-jobs)
    - [Sequence Read Archive](#sequence-read-archive)
    - [Ensembl Transcriptome Indices](#ensembl-transcriptome-indices)
  - [Downloader Jobs](#downloader-jobs)
  - [Processor Jobs](#processor-jobs)
  - [Creating Quantile Normalization Reference Targets](#creating-quantile-normalization-reference-targets)
  - [Creating Compendia](#creating-compendia)
  - [Running Tximport Early](#running-tximport-early)
  - [Checking on Local Jobs](#checking-on-local-jobs)
  - [Development Helpers](#development-helpers)
- [Cloud Deployment](#cloud-deployment)
  - [Docker Images](#docker-images)
  - [Autoscaling and Setting Spot Prices](#autoscaling-and-setting-spot-prices)
  - [Terraform](#terraform)
  - [Running Jobs](#running-jobs)
  - [Log Consumption](#log-consumption)
  - [Dumping and Restoring Database Backups](#dumping-and-restoring-database-backups)
  - [Tearing Down](#tearing-down)
- [Support](#support)
- [Meta-README](#meta-readme)
- [License](#license)

<!-- END doctoc generated TOC please keep comment here to allow auto update -->

## Development

### Git Workflow

`refinebio` uses a
[feature branch](http://nvie.com/posts/a-successful-git-branching-model/)
based workflow. New features should be developed on new feature branches, and
pull requests should be sent to the `dev` branch for code review. Merges into
`master` happen at the end of sprints, and tags in `master` correspond to
production releases.

### Installation

To run Refine.bio locally, you will need to have the
prerequisites installed onto your local machine. This will vary depending on
whether you are developing on a Mac or a Linux machine. Linux instructions
have been tested on Ubuntu 16.04 or later, but other Linux distributions
_should_ be able to run the necessary services. Microsoft Windows is currently
unsupported by this project.

#### Automatic

The easiest way to run Refine.bio locally is to run `./scripts/install_all.sh`
to install all of the necessary dependencies. As long as you are using a recent
version of Ubuntu or macOS it should work. If you are using another version of
Linux it should still install most of the dependencies as long as you give the
appropriate `INSTALL_CMD` environment variable, but some dependencies may be
named differently in your package manager than in Ubuntu's.

#### Linux (Manual)

The following services will need to be installed:
- Python3 and Pip: `sudo apt-get -y install python3-pip`
- [Docker](https://www.docker.com/community-edition): Be sure to follow the
[post installation steps]
(https://docs.docker.com/install/linux/linux-postinstall/#manage-docker-as-a-non-root-user)
so Docker does not need sudo permissions.
- [Terraform](https://www.terraform.io/)
- [Nomad](https://www.nomadproject.io/docs/install/index.html#precompiled-binaries) can be installed on Linux clients with `sudo ./scripts/install_nomad.sh`.
- [pip3](https://pip.pypa.io/en/stable/) can be installed on Linux clients with `sudo apt-get install python3-pip`
- [git-crypt](https://www.agwa.name/projects/git-crypt/)
- [jq](https://stedolan.github.io/jq/)
- [iproute2](https://wiki.linuxfoundation.org/networking/iproute2)

Instructions for installing Docker, Terraform, and Nomad can be found by
following the link for each service. git-crypt, jq, and iproute2 can be installed via
`sudo apt-get install git-crypt jq iproute2`.

<<<<<<< HEAD
When installing pip packages later in the install, you might get an error saying you need sudo permissions.
In order to fix this you have to edit your `~/.config/pip/pip.conf` to add this:

```
[install]
user = yes
no-binary = :all:
```

This sets pip to install all packages in your user directory so sudo is not required for pip intalls.

#### Mac (Manual)
=======
#### Mac
>>>>>>> 98114904

The following services will need to be installed:
- [Homebrew](https://brew.sh/)
- [Docker for Mac](https://www.docker.com/docker-mac)
- [Terraform](https://www.terraform.io/)
- [Nomad](https://www.nomadproject.io/)
- [git-crypt](https://www.agwa.name/projects/git-crypt/)
- [iproute2mac](https://github.com/brona/iproute2mac)
- [jq](https://stedolan.github.io/jq/)

Instructions for installing [Docker](https://www.docker.com/docker-mac) and [Homebrew](https://brew.sh/) can be found by
on their respective homepages.

Once Homebrew is installed, the other required applications can be installed by running: `brew install iproute2mac git-crypt nomad terraform jq`.

Many of the computational processes running are very memory intensive. You will need
to [raise the amount of virtual memory available to
Docker](https://docs.docker.com/docker-for-mac/#advanced) from the default of
2GB to 12GB or 24GB, if possible.

#### Virtual Environment

Run `./scripts/create_virtualenv.sh` to set up the virtualenv. It will activate the `dr_env`
for you the first time. This virtualenv is valid for the entire `refinebio`
repo. Sub-projects each have their own environments managed by their
containers. When returning to this project you should run
`source dr_env/bin/activate` to reactivate the virtualenv.

#### Services

`refinebio` also depends on Postgres and Nomad. Postgres can be
run in a local Docker container, but Nomad must be run on your
development machine.

##### Postgres

To start a local Postgres server in a Docker container, use:

```bash
./scripts/run_postgres.sh
```

Then, to initialize the database, run:

```bash
./scripts/install_db_docker.sh
```

If you need to access a `psql` shell for inspecting the database, you can use:

```bash
./scripts/run_psql_shell.sh
```

or if you have `psql` installed this command will give you a better shell experience:

```
source scripts/common.sh && PGPASSWORD=mysecretpassword psql -h $(get_docker_db_ip_address) -U postgres -d data_refinery
```

##### Nomad

Similarly, you will need to run a local [Nomad](https://www.nomadproject.io/) service in development mode.

However if you run Linux and you have followed the [installation instructions](#installation), you
can run Nomad with:

```bash
sudo -E ./scripts/run_nomad.sh
```

(_Note:_ This step may take some time because it downloads lots of files.)

Nomad is an orchestration tool which Refine.bio uses to run
`Surveyor`, `Downloader`, `Processor` jobs. Jobs are queued by sending a message to
the Nomad agent, which will then launch a Docker container which runs
the job. If address conflicts emerge, old Docker containers can be purged
with `docker container prune -f`.

##### ElasticSearch

One of the API endpoints is powered by ElasticSearch. ElasticSearch must be running for this functionality to work. A local ElasticSearch instance in a Docker container can be executed with:

```bash
./scripts/run_es.sh
```

And then the ES Indexes (akin to Postgres 'databases') can be created with:

```bash
./scripts/run_manage.sh search_index --rebuild -f;
```

#### Common Dependecies

The [common](./common) sub-project contains common code which is
depended upon by the other sub-projects. So before anything else you
should prepare the distribution directory `common/dist` with this
script:

```bash
./scripts/update_models.sh
```

(_Note:_ This step requires the postgres container to be running and initialized.)

Note: there is a small chance this might fail with a `can't stat`, error. If this happens, you have
to manually change permissions on the volumes directory with `sudo chmod -R 740 volumes_postgres`
then re-run the migrations.

### Testing

The end to end tests require a separate Nomad client to be running so
that the tests can be run without interfering with local
development. The second Nomad client can be started with:

```bash
sudo -E ./scripts/run_nomad.sh -e test
```

To run the entire test suite:

```bash
./scripts/run_all_tests.sh
```

(_Note:_ Running all the tests can take some time, especially the first time because it downloads a lot of files.)

These tests will also be run continuosly for each commit via CircleCI.

For more granular testing, you can just run the tests for specific parts of the system.

#### API
To just run the API tests:

```bash
./api/run_tests.sh
```

#### Common
To just run the common tests:

```bash
./common/run_tests.sh
```

#### Foreman
To just run the foreman tests:

```bash
./foreman/run_tests.sh
```

#### Workers
To just run the workers tests:

```bash
./workers/run_tests.bash
```

If you only want to run tests with a specific tag, you can do that too. For
example, to run just the salmon tests:

```bash
./workers/run_tests.bash -t salmon
```

All of our worker tests are tagged, generally based on the Docker image required to run them.
Possible values for worker test tags are:
- affymetrix
- agilent
- downloaders
- illumina
- no_op
- qn (short for quantile normalization)
- salmon
- smasher
- transcriptome

### Style

R files in this repo follow
[Google's R Style Guide](https://google.github.io/styleguide/Rguide.xml).
Python Files in this repo follow
[PEP 8](https://www.python.org/dev/peps/pep-0008/). All files (including
Python and R) have a line length limit of 100 characters.

A `setup.cfg` file has been included in the root of this repo which specifies
the line length limit for the autopep8 and flake8 linters. If you run either
linter within the project's directory tree, it will enforce a line length limit
of 100 instead of 80. This will also be true for editors which rely on either
linter.

All user-facing scripts have been linted with `shellcheck` for common
warnings and POSIX-correctness. If a script is user-facing, it should ideally
be POSIX-compliant and have the extension `.sh`, but if bashisms are necessary
it should have the extension `.bash`.

### Gotchas

During development, you make encounter some occasional strangeness. Here's
some things to watch out for:

  - Since we use multiple Docker instances, don't forget to `./scripts/update_models`
  - If builds are failing, increase the size of Docker's memory allocation. (Mac only.)
  - If Docker images are failing mysteriously during creation, it may
be the result of Docker's `Docker.qcow2` or `Docker.raw` file filling. You
can prune old images with `docker system prune -a`.
  - If it's killed abruptly, the containerized Postgres images can be
  left in an unrecoverable state. Annoying.

#### R

We have created some utilities to help us keep R stable, reliable, and from periodically causing build errors related to version incompatibilites.
The primary goal of these is to pin the version for every R package that we have.
The R package `devtools` is useful for this, but in order to be able to install a specific version of it, we've created the R script `common/install_devtools.R`.

There is annother gotcha to be aware of should you ever need to modify versions of R or its packages.
In Dockerfiles for images that need the R language, we install apt packages that look like `r-base-core=3.4.2-1xenial1`.
It's unclear why the version for these is so weird, but it was determined by visiting the package list here: https://cran.revolutionanalytics.com/bin/linux/ubuntu/xenial/
If it needs to be updated then a version should be selected from that list.

Additionally there are two apt packages, r-base and r-base-core, which seem to be very similar except that r-base-core is slimmed down some by not including some additional packages.
For a while we were using r-base, but we switched to r-base-core when we pinned the version of the R language because the r-base package caused an apt error.

## Running Locally

Once you've built the `common/dist` directory and have
the Nomad and Postgres services running, you're ready to run
jobs. There are three kinds of jobs within Refine.bio.

### Surveyor Jobs

Surveyor Jobs discover samples to download/process along with
recording metadata about the samples. A Surveyor Job should queue
`Downloader Jobs` to download the data it discovers.

The Surveyor can be run with the `./foreman/run_surveyor.sh`
script. The first argument to this script is the type of Surveyor Job
to run, which will always be `survey_all`.

Details on these expected arguments can be viewed by
running:

```bash
./foreman/run_surveyor.sh survey_all -h
```

The Surveyor can accept a single accession code from any of the source
data repositories (e.g., Sequencing Read Archive,
 ArrayExpress, Gene Expression Omnibus):

```bash
./foreman/run_surveyor.sh survey_all --accession <ACCESSION_CODE>
```

Example for a GEO experiment:

```bash
./foreman/run_surveyor.sh survey_all --accession GSE85217
```

Example for an ArrayExpress experiment:

```bash
./foreman/run_surveyor.sh survey_all --accession E-MTAB-3050 # AFFY
./foreman/run_surveyor.sh survey_all --accession E-GEOD-3303 # NO_OP
```

Transcriptome indices are a bit special.
For species within the "main" Ensembl division, the species name can be provided like so:

```bash
./foreman/run_surveyor.sh survey_all --accession "Homo sapiens"
```

However for species that are in other divisions, the division must follow the species name after a comma like so:

```bash
./foreman/run_surveyor.sh survey_all --accession "Caenorhabditis elegans, EnsemblMetazoa"
```
The possible divisions that can be specified are:
* Ensembl (this is the "main" division and is the default)
* EnsemblPlants
* EnsemblFungi
* EnsemblBacteria
* EnsemblProtists
* EnsemblMetazoa

If you are unsure what division a species falls into, unfortunately the only way to tell is go to check ensembl.com.
(Although googling the species name + "ensembl" may work pretty well.)

You can also supply a newline-deliminated file to `survey_all` which will
dispatch survey jobs based on accession codes like so:

```bash
./foreman/run_surveyor.sh survey_all --file MY_BIG_LIST_OF_CODES.txt
```

The main foreman job loop can be started with:

```bash
./foreman/run_surveyor.sh retry_jobs
```

This must actually be running for jobs to move forward through the pipeline.

#### Sequence Read Archive

When surveying SRA, you can supply _either_ run accession codes (e.g.,
codes beginning in `SRR`, `DRR`, or `ERR`) or study accession codes
(`SRP`, `DRP`, `ERP`).

Run example (single read):

```bash
./foreman/run_surveyor.sh survey_all --accession DRR002116
```

Run example (paired read):

```bash
./foreman/run_surveyor.sh survey_all --accession SRR6718414
```

Study example:

```bash
./foreman/run_surveyor.sh survey_all --accession ERP006872
```

#### Ensembl Transcriptome Indices

Building transcriptome indices used for quantifying RNA-seq data requires
us to retrieve genome information from
[Ensembl](http://ensemblgenomes.org/). The Surveyor expects a species'
scientific name in the main Ensembl division as the accession:

```bash
./foreman/run_surveyor.sh survey_all --accession "Homo Sapiens"
```

TODO: Update once this supports organisms from multiple Ensembl divisions

### Downloader Jobs

Downloader Jobs will be queued automatically when `Surveyor Jobs`
discover new samples. However, if you just want to queue a `Downloader Job`
yourself rather than having the Surveyor do it for you, you can use the `./workers/tester.sh`
script:
```bash
./workers/tester.sh run_downloader_job --job-name=<EXTERNAL_SOURCE> --job-id=<JOB_ID>
```

For example:
```bash
./workers/tester.sh run_downloader_job --job-name=SRA --job-id=12345
```

or

```bash
./workers/tester.sh run_downloader_job --job-name=ARRAY_EXPRESS --job-id=1
```

Or for more information run:
```bash
./workers/tester.sh -h
```

### Processor Jobs

Processor Jobs will be queued automatically by successful `Downloader Jobs`.
However, if you just want to run a `Processor Job` without yourself without having
a `Downloader Job` do it for you, the following command will do so:

```bash
./workers/tester.sh -i <IMAGE_NAME> run_processor_job --job-name=<JOB_NAME> --job-id=<JOB_ID>
```

For example
```bash
./workers/tester.sh -i affymetrix run_processor_job --job-name=AFFY_TO_PCL --job-id=54321
```

or

```bash
./workers/tester.sh -i no_op run_processor_job --job-name=NO_OP --job-id=1
```

or

```bash
./workers/tester.sh -i salmon run_processor_job --job-name=SALMON --job-id=1
```

or

```bash
./workers/tester.sh -i transcriptome run_processor_job --job-name=TRANSCRIPTOME_INDEX_LONG --job-id=1
```

Or for more information run:
```bash
./workers/tester.sh -h
```

### Creating Quantile Normalization Reference Targets

If you want to quantile normalize combined outputs, you'll first need to create a reference target for a given organism. This can be done in a production environment with the following:

```bash
nomad job dispatch -meta ORGANISM=DANIO_RERIO CREATE_QN_TARGET
```

### Creating Compendia

Creating species-wide compendia for a given species can be done in a production environment with the following:

```bash
nomad job dispatch -meta ORGANISM=DANIO_RERIO CREATE_COMPENDIA
```

or for all organisms with sufficient data:

```bash
nomad job dispatch -meta ORGANISM= CREATE_COMPENDIA
```


### Running Tximport Early

Normally we wait until ever sample in an experiment has had Salmon run on it before we run Tximport.
However Salmon won't work on every sample, so some experiments are doomed to never make it to 100% completion.
Tximport can be run on such an experiment with:

```bash
nomad job dispatch -meta EXPERIMENT_ACCESSION=SRP009841 TXIMPORT
```

Note that if the experiment does not have at least 25 samples with at least 80% of them processed, this will do nothing.


### Checking on Local Jobs

_Note:_ The following instructions assume you have set the environment
variable NOMAD_ADDR to include the IP address of your development
machine. This can be done with:

```bash
source common.sh && export NOMAD_ADDR=http://$(get_ip_address):4646
```

To check on the status of a job, run:

```bash
nomad status
```

It should output something like:

```
ID                                       Type                 Priority  Status   Submit Date
DOWNLOADER                               batch/parameterized  50        running  01/31/18 18:34:05 EST
DOWNLOADER/dispatch-1517441663-4b02e7a3  batch                50        dead     01/31/18 18:34:23 EST
PROCESSOR                                batch/parameterized  50        running  01/31/18 18:34:05 EST
```

The rows whose `ID`s are `DOWNLOADER` or `PROCESSOR` are the parameterized
jobs which are waiting to dispatch Refine.bio jobs. If you don't understand
what that means, don't worry about it. All you really need to do is select
one of the jobs whose ID contains `dispatch` and whose `Submit Date`
matches the time when the job you want to check on was run, copy that full ID
(in this case `DOWNLOADER/dispatch-1517437920-ae8b77a4`), and paste it
after the previous command, like so:

```bash
nomad status DOWNLOADER/dispatch-1517441663-4b02e7a3
```

This will output a lot of information about that `Nomad Dispatch Job`,
of which we're mostly interested in the section titled **Allocations**.
Here is an example:

```
Allocations
ID        Node ID   Task Group  Version  Desired  Status    Created At
b30e4edd  fda75a5a  jobs        0        run      complete  01/31/18 18:34:23 EST
```

If you paste that after the original `nomad status` command, like so:

```bash
nomad status b30e4edd
```

you'll see a lot of information about allocation, which probably isn't
what you're interested in. Instead, you should run:

```bash
nomad logs -verbose b30e4edd
```

This command will output both the stderr and stdout logs from the container
which ran that allocation. The allocation is really a Refine.bio job.


### Development Helpers

It can be useful to have an interactive Python interpreter running within the
context of the Docker container. The `scripts/run_shell.sh` script has been provided
for this purpose. It is in the top level directory so that if you wish to
reference it in any integrations its location will be constant. However, it
is configured by default for the Foreman project. The interpreter will
have all the environment variables, dependencies, and Django configurations
for the Foreman project. There are instructions within the script describing
how to change this to another project.

## Cloud Deployment

Refine.bio requires an active, credentialed AWS account with appropriate permissions to create network infrastructure, users, compute instances and databases.

Deploys are automated to run via CirlceCI whenever a signed tag starting with a `v` is pushed to either the `dev` or `master` branches (v as in version, i.e. v1.0.0).
Tags intended to trigger a staging deploy MUST end with `-dev`, i.e. `v1.0.0-dev`.
CircleCI runs a deploy on a dedicated AWS instance so that the Docker cache can be preserved between runs.
Instructions for setting up that instance can be found in the infrastructure/deploy_box_instance_data.sh script.

To trigger a new deploy, first see what tags already exist with `git tag --list | sort --version-sort`
We have two different version counters, one for `dev` and one for `master` so a list including things like:
* v1.1.2
* v1.1.2-dev
* v1.1.3
* v1.1.3-dev

However you may see that the `dev` counter is way ahead, because we often need more than one staging deploy to be ready for a production deploy.
This is okay, just find the latest version of the type you want to deploy and increment that to get your version.
For example, if you wanted to deploy to staging and the above versions were the largest that `git tag --list` output, you would increment `v1.1.3-dev` to get `v1.1.4-dev`.

Once you know which version you want to deploy, say `v1.1.4-dev`, you can trigger the deploy with these commands:
```bash
git checkout dev
git pull origin dev
git tag -s v1.1.4-dev
git push origin v1.1.4-dev
```

`git tag -s v1.1.4-dev` will prompt you to write a tag message; please try to make it descriptive.

We use semantic versioning for this project so the last number should correspond to bug fixes and patches, the second middle number should correspond to minor changes that don't break backwards compatibility, and the first number should correspond to major changes that break backwards compatibility.
Please try to keep the `dev` and `master` versions in sync for major and minor versions so only the patch version gets out of sync between the two.

### Docker Images

Refine.bio uses a number of different Docker images to run different pieces of the system.
By default, refine.bio will pull images from the Dockerhub repo `ccdlstaging`.
If you would like to use images you have built and pushed to Dockerhub yourself you can pass the `-d` option to the `deploy.sh` script.

To make building and pushing your own images easier, the `scripts/update_my_docker_images.sh` has been provided.
The `-d` option will allow you to specify which repo you'd like to push to.
If the Dockerhub repo requires you to be logged in, you should do so before running the script using `docker login`.
The -v option allows you to specify the version, which will both end up on the Docker images you're building as the SYSTEM_VERSION environment variable and also will be the docker tag for the image.

`scripts/update_my_docker_images.sh` will not build the dr_affymetrix image, because this image requires a lot of resources and time to build.
It can instead be built with `./prepare_image.sh -i affymetrix -d <YOUR_DOCKERHUB_REPO>`.
WARNING: The affymetrix image installs a lot of data-as-R-packages and needs a lot of disk space to build the image.
It's not recommended to build the image with less than 60GB of free space on the disk that Docker runs on.


### Autoscaling and Setting Spot Prices

`refinebio` uses AWS Auto Scaling Groups to provide elastic capacity for large
work loads. To do this, we use "Spot Requests". To find a good bid price for
your instance type, use the [spot request
page](https://console.aws.amazon.com/ec2sp/v1/spot/home?region=us-east-1) and
then click on the **view pricing history** chart. Choose your instance type and
then choose a bid price that is slightly higher than the current price for your
availability zone (AZ). [This graph](https://cdn-images-1.medium.com/max/1600/0*gk64fOrhSFBoFGXK.) is useful for understanding instance types.

Then set your `TF_VAR_client_instance_type`, `TF_VAR_spot_price` and
`TF_VAR_max_clients` to configure your scaling instance types, cost and size.
`TF_VAR_scale_up_threshold` and `TF_VAR_scale_down_threshold` define the queue
lengths which trigger the scaling alarms, though you probably won't need to
tweak these as much.


### Terraform

Once you have Terraform installed and your AWS account credentials installed, you're ready to deploy. The correct way to deploy to the cloud is by running the `deploy.sh` script. This script will perform additional
configuration steps, such as setting environment variables, setting up Nomad job specifications, and performing database migrations. It can be used from the `infrastructure` directory like so:

```bash
./deploy.sh -u myusername -e dev -r us-east-1 -v v1.0.0 -d my-dockerhub-repo
```

This will spin up the whole system. It will usually take about 15 minutes, most of which is spent waiting for the Postgres instance to start.
The command above would spin up a development stack in the `us-east-1` region where all the resources' names would end with `-myusername-dev`.
All of the images used in that stack would come from `my-dockerhub-repo` and would be tagged with `v1.0.0`.

The `-e` specifies the environment you would like to spin up. You may specify, `dev`, `staging`, or `prod`. `dev` is meant for individuals to test infrastructure changes or to run large tests. `staging` is to test the overall system before re-deploying to `prod`.


To see what's been created at any time, you can:
```
terraform state list
```

If you want to change a single entity in the state, you can use

```
terraform taint <your-entity-from-state-list>
```

And then rerun `deploy.sh` with the same parameters you originally ran it with.


### Running Jobs

Jobs can be submitted via Nomad, either from a server/client or a local machine if you supply a server address and have an open network ingress.

To start a job with a file located on the foreman docker image:

```
nomad job dispatch -meta FILE=NEUROBLASTOMA.txt SURVEYOR_DISPATCHER
```

or to start a job with a file located in S3:

```
nomad job dispatch -meta FILE=s3://data-refinery-test-assets/NEUROBLASTOMA.txt SURVEYOR_DISPATCHER
```

### Log Consumption

All of the different Refine.bio subservices log to the same AWS CloudWatch Log
Group. If you want to consume these logs, you can use the `awslogs` tool, which
can be installed from `pip` like so:

```bash
pip install awslogs
```

or, for OSX El Capitan:

```bash
pip install awslogs --ignore-installed six
```

Once `awslogs` is installed, you can find your log group with:

```bash
awslogs groups
```

Then, to see all of the logs in that group for the past day, watching as they come in:

```bash
awslogs get <your-log-group> ALL --start='1 days' --watch
```

You can also apply a filter on these logs like so:

```bash
awslogs get <your-log-group> ALL --start='1 days' --watch --filter-pattern="DEBUG"
```

Or, look at a named log stream (with or without a wildcard.) For instance:
(Unfortunately this feature seems to be broken at the moment: https://github.com/jorgebastida/awslogs/issues/158)

```bash
awslogs get data-refinery-log-group-myusername-dev log-stream-api-nginx-access-* --watch
```

will show all of the API access logs made by Nginx.

### Dumping and Restoring Database Backups

Automatic snapshots are created automatically by RDS. Manual database dumps can be created by priveledged users with [these instructions](https://gist.github.com/syafiqfaiz/5273cd41df6f08fdedeb96e12af70e3b). Postgres versions on the host (I suggest the PGBouncer instance) must match the RDS instance version:

```bash
sudo add-apt-repository "deb http://apt.postgresql.org/pub/repos/apt/ $(lsb_release -sc)-pgdg main"
wget --quiet -O - https://www.postgresql.org/media/keys/ACCC4CF8.asc | sudo apt-key add -
sudo apt-get update
sudo apt-get install postgresql-9.6
```

Archival dumps can also be provided upon request.

Dumps can be restored locally by copying the `backup.sql` file to the `volumes_postgres` directory, then executing:

```bash
docker exec -it drdb /bin/bash
psql --user postgres -d data_refinery -f /var/lib/postgresql/data/backup.sql
```

This can take a long time (>30 minutes)!

### Tearing Down

A stack that has been spun up via `deploy.sh -u myusername -e dev` can be taken down with `destroy_terraform.sh  -u myusername -e dev`.
The same username and environment must be passed into `destroy_terraform.sh` as were used to run `deploy.sh` either via the -e and -u options or by specifying `TF_VAR_stage` or `TF_VAR_user` so that the script knows which to take down.
Note that this will prompt you for confirmation before actually destroying all of your cloud resources.

## Support

Refine.bio is supported by
[Alex's Lemonade Stand Foundation](https://www.alexslemonade.org/),
with some initial development supported by the Gordon and Betty Moore
Foundation via GBMF 4552 to Casey Greene.

## Meta-README

The table of contents for this README is generated using `doctoc`.
`doctoc` can be installed with: `sudo npm install -g doctoc`
Once `doctoc` is installed the table of contents can be re-generated with: `doctoc README.md`

## License

BSD 3-Clause License.<|MERGE_RESOLUTION|>--- conflicted
+++ resolved
@@ -112,22 +112,7 @@
 following the link for each service. git-crypt, jq, and iproute2 can be installed via
 `sudo apt-get install git-crypt jq iproute2`.
 
-<<<<<<< HEAD
-When installing pip packages later in the install, you might get an error saying you need sudo permissions.
-In order to fix this you have to edit your `~/.config/pip/pip.conf` to add this:
-
-```
-[install]
-user = yes
-no-binary = :all:
-```
-
-This sets pip to install all packages in your user directory so sudo is not required for pip intalls.
-
 #### Mac (Manual)
-=======
-#### Mac
->>>>>>> 98114904
 
 The following services will need to be installed:
 - [Homebrew](https://brew.sh/)
