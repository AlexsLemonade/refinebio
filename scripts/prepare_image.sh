#!/bin/sh

# This script should always run as if it were being called from
# the directory it lives in.
script_directory="$(
    cd "$(dirname "$0")" || exit
    pwd
)"
cd "$script_directory" || exit

# Import the functions in common.sh
. ./common.sh

# We need access to all of the projects
cd ..

print_description() {
    echo "Prepares an image specified by -i."
    echo "Must be called from the repo root."
}

print_options() {
    echo "Options:"
    echo "    -h           Prints the help message."
    echo "    -i IMAGE     The image to be prepared. This must be specified."
    echo "    -s SERVICE   The service to seach for a dockerfile."
    echo "                 The default option is 'workers'."
    echo "    -d           Pull the latest version of the image from Dockerhub."
    echo "    -u           Push the built image to the Dockerhub."
    echo "    -r REPO      The docker registry to use for pull/push actions."
    echo "                 The default option is 'ccdlstaging'."
    echo
    echo "Examples:"
    echo "    Build the image ccdl/dr_downloaders:"
    echo "    ./scripts/prepare_image.sh -i downloaders -r ccdlstaging"
}

while getopts "udhi:b:r:s:" opt; do
    case $opt in
    b)
        DOCKER_BUILDER="$OPTARG"
        ;;
    d)
        PULL="True"
        ;;
    i)
        IMAGE="$OPTARG"
        ;;
    r)
        DOCKERHUB_REPO="$OPTARG"
        ;;

    s)
        SERVICE="$OPTARG"
        ;;
    u)
        DOCKER_ACTION="push"
        ;;
    h)
        print_description
        echo
        print_options
        exit 0
        ;;
    \?)
        echo "Invalid option: -$OPTARG" >&2
        print_options >&2
        exit 1
        ;;
    :)
        echo "Option -$OPTARG requires an argument." >&2
        print_options >&2
        exit 1
        ;;
    esac
done

if [ -z "$IMAGE" ]; then
    echo "Error: you must specify an image with -i" >&2
    exit 1
fi

if [ -z "$SERVICE" ]; then
    SERVICE="workers"
fi

if [ -z "$DOCKERHUB_REPO" ]; then
    DOCKERHUB_REPO="ccdlstaging"
fi

# Default to "local" for system version if we're not running in the cloud.
if [ -z "$SYSTEM_VERSION" ]; then
    SYSTEM_VERSION="local$(date +%s)"
fi

if [ -z "$DOCKER_ACTION" ]; then
    DOCKER_ACTION="load"
fi

# We want to check if a test image has been built for this branch. If
# it has we should use that rather than building it slowly.
DOCKER_IMAGE="$DOCKERHUB_REPO/dr_$IMAGE"

# shellcheck disable=SC2086
if [ "$(docker_img_exists $IMAGE_NAME $branch_name)" ]; then
    docker pull "$IMAGE_NAME:$branch_name"
elif [ -n "$PULL" ]; then
    docker pull \
        --platform linux/amd64 \
        "$DOCKER_IMAGE"
else
    echo ""
    echo "Rebuilding the $DOCKER_IMAGE image."

    attempt=0
    attempts=3
    finished=1
    while [ $finished != 0 ] && [ $attempt -lt $attempts ]; do
        if [ $attempts -gt 0 ]; then
            echo "Failed to build $DOCKER_IMAGE, trying again."
        fi

        if test "$GITHUB_ACTIONS"; then
<<<<<<< HEAD
            # Docker needs repositories to be lowercase.
            CACHE_REPO="$(echo "ghrc.io/$GITHUB_REPOSITORY" |
                tr '[:upper:]' '[:lower:]')"
            CACHE_FROM_IMAGE="$CACHE_REPO/dr_$IMAGE"
        else
            CACHE_FROM_IMAGE=$DOCKER_IMAGE
=======
            # docker needs repositories to be lowercase
            CACHE_REPO="$(echo "ghcr.io/$GITHUB_REPOSITORY" | tr '[:upper:]' '[:lower:]')"
            CACHED_PACKAGE="$CACHE_REPO/dr_$image"
            CACHE="--build-arg BUILDKIT_INLINE_CACHE=1 --cache-from $CACHED_PACKAGE"
>>>>>>> d4240910
        fi

        if test "$DOCKER_BUILDER"; then
            docker buildx use "$DOCKER_BUILDER"
        fi

        DOCKER_BUILDKIT=1 docker buildx build \
            --"$DOCKER_ACTION" \
            --build-arg BUILDKIT_INLINE_CACHE=1 \
            --build-arg DOCKERHUB_REPO="$DOCKERHUB_REPO" \
            --build-arg SYSTEM_VERSION="$SYSTEM_VERSION" \
            --cache-from "$CACHE_FROM_IMAGE:$SYSTEM_VERSION" \
            --cache-from "$CACHE_FROM_IMAGE:latest" \
            --file "$SERVICE/dockerfiles/Dockerfile.$IMAGE" \
            --platform linux/amd64 \
            --tag "$DOCKER_IMAGE" \
            .

        finished=$?
        attempt=$((attempt + 1))
    done

    if [ $finished -ne 0 ] && [ $attempt -ge $attempts ]; then
        echo "Could not build $DOCKER_IMAGE after $attempt attempts."
        exit 1
    fi
fi<|MERGE_RESOLUTION|>--- conflicted
+++ resolved
@@ -121,19 +121,11 @@
         fi
 
         if test "$GITHUB_ACTIONS"; then
-<<<<<<< HEAD
             # Docker needs repositories to be lowercase.
-            CACHE_REPO="$(echo "ghrc.io/$GITHUB_REPOSITORY" |
-                tr '[:upper:]' '[:lower:]')"
+            CACHE_REPO="$(echo "ghcr.io/$GITHUB_REPOSITORY" | tr '[:upper:]' '[:lower:]')"
             CACHE_FROM_IMAGE="$CACHE_REPO/dr_$IMAGE"
         else
             CACHE_FROM_IMAGE=$DOCKER_IMAGE
-=======
-            # docker needs repositories to be lowercase
-            CACHE_REPO="$(echo "ghcr.io/$GITHUB_REPOSITORY" | tr '[:upper:]' '[:lower:]')"
-            CACHED_PACKAGE="$CACHE_REPO/dr_$image"
-            CACHE="--build-arg BUILDKIT_INLINE_CACHE=1 --cache-from $CACHED_PACKAGE"
->>>>>>> d4240910
         fi
 
         if test "$DOCKER_BUILDER"; then
