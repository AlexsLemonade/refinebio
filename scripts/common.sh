--- conflicted
+++ resolved
@@ -6,16 +6,8 @@
 # Sometimes we only want to work with the worker images.
 export WORKER_IMAGES="smasher compendia illumina affymetrix salmon transcriptome no_op downloaders"
 
-<<<<<<< HEAD
 export ALL_IMAGES="base api_base api foreman $WORKER_IMAGES"
 
-# Default Docker registry.
-if [ -z "$DOCKERHUB_REPO" ]; then
-    export DOCKERHUB_REPO="ccdlstaging"
-fi
-
-=======
->>>>>>> 7517693f
 # This function checks whether a given docker image name ($1:$2)
 # exists in Docker Hub or not using Docker Hub API V2. Based on:
 # https://stackoverflow.com/questions/32113330/check-if-imagetag-combination-already-exists-on-docker-hub
@@ -124,7 +116,6 @@
     docker buildx use "$DOCKER_BUILDER"
 }
 
-<<<<<<< HEAD
 update_docker_image() {
     DOCKERHUB_REPO="$1"
     IMAGE_NAME="$2"
@@ -164,7 +155,6 @@
         "$DOCKER_ACTION" \
         .
 }
-=======
 # Default Docker registry.
 if [ -z "$DOCKERHUB_REPO" ]; then
     export DOCKERHUB_REPO="ccdlstaging"
@@ -173,5 +163,4 @@
 # Defaults to commit hash value for if we're not running in the cloud.
 if [ -z "$SYSTEM_VERSION" ]; then
     SYSTEM_VERSION="$(get_branch_hash)"
-fi
->>>>>>> 7517693f
+fi