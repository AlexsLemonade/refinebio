--- conflicted
+++ resolved
@@ -5,13 +5,8 @@
 os.chdir(os.path.normpath(os.path.join(os.path.abspath(__file__), os.pardir)))
 
 setup(
-<<<<<<< HEAD
-    name='bioinformatics-mill-models',
-    version='0.1.2',
-=======
     name='data-refinery-models',
     version='0.1',
->>>>>>> 26760177
     packages=find_packages(),
     include_package_data=True,
     license='BSD License',
